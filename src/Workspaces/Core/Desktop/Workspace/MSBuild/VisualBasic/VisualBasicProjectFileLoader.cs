﻿// Copyright (c) Microsoft.  All Rights Reserved.  Licensed under the Apache License, Version 2.0.  See License.txt in the project root for license information.

using System;
using System.Collections.Generic;
using System.Collections.Immutable;
using System.Diagnostics;
using System.IO;
using System.Linq;
using System.Runtime.CompilerServices;
using System.Runtime.InteropServices;
using System.Threading;
using System.Threading.Tasks;
using Microsoft.Build.Evaluation;
using Microsoft.Build.Execution;
using Microsoft.Build.Framework;
using Microsoft.Build.Tasks.Hosting;
using Microsoft.CodeAnalysis.Diagnostics;
using Microsoft.CodeAnalysis.Host;
using Microsoft.CodeAnalysis.MSBuild;
using Roslyn.Utilities;
using MSB = Microsoft.Build;

namespace Microsoft.CodeAnalysis.VisualBasic
{
    internal class VisualBasicProjectFileLoader : ProjectFileLoader
    {
<<<<<<< HEAD
=======
        private readonly HostWorkspaceServices _workspaceServices;

        internal HostLanguageServices LanguageServices
        {
            get { return _workspaceServices.GetLanguageServices(LanguageNames.VisualBasic); }
        }

>>>>>>> a631eff2
        public override string Language
        {
            get { return LanguageNames.VisualBasic; }
        }

        internal VisualBasicProjectFileLoader()
        {
<<<<<<< HEAD
=======
            _workspaceServices = workspaceServices;
>>>>>>> a631eff2
        }

        protected override ProjectFile CreateProjectFile(MSB.Evaluation.Project loadedProject)
        {
<<<<<<< HEAD
            return new VisualBasicProjectFile(this, loadedProject);
=======
            return new VisualBasicProjectFile(this, loadedProject, _workspaceServices.GetService<IMetadataService>(), _workspaceServices.GetService<IAnalyzerService>());
>>>>>>> a631eff2
        }

        internal class VisualBasicProjectFile : ProjectFile
        {
            public VisualBasicProjectFile(VisualBasicProjectFileLoader loader, MSB.Evaluation.Project loadedProject) : base(loader, loadedProject)
            {
<<<<<<< HEAD
=======
                _metadataService = metadataService;
                _analyzerService = analyzerService;
                _hostBuildDataFactory = loader.LanguageServices.GetService<IHostBuildDataFactory>();
                _commandLineArgumentsFactory = loader.LanguageServices.GetService<ICommandLineArgumentsFactoryService>();
>>>>>>> a631eff2
            }

            public override SourceCodeKind GetSourceCodeKind(string documentFileName)
            {
                SourceCodeKind result;
                if (documentFileName.EndsWith(".vbx", StringComparison.OrdinalIgnoreCase))
                {
                    result = SourceCodeKind.Script;
                }
                else
                {
                    result = SourceCodeKind.Regular;
                }
                return result;
            }

            public override string GetDocumentExtension(SourceCodeKind sourceCodeKind)
            {
                string result;
                if (sourceCodeKind != SourceCodeKind.Script)
                {
                    result = ".vb";
                }
                else
                {
                    result = ".vbx";
                }
                return result;
            }

            public override async Task<ProjectFileInfo> GetProjectFileInfoAsync(CancellationToken cancellationToken)
            {
                var compilerInputs = new VisualBasicCompilerInputs(this);
                var executedProject = await BuildAsync("Vbc", compilerInputs, cancellationToken).ConfigureAwait(false);

                if (!compilerInputs.Initialized)
                {
                    InitializeFromModel(compilerInputs, executedProject);
                }

                return CreateProjectFileInfo(compilerInputs, executedProject);
            }

            private ProjectFileInfo CreateProjectFileInfo(VisualBasicProjectFileLoader.VisualBasicProjectFile.VisualBasicCompilerInputs compilerInputs, ProjectInstance executedProject)
            {
                string outputPath = Path.Combine(this.GetOutputDirectory(), compilerInputs.OutputFileName);
                string assemblyName = this.GetAssemblyName();
<<<<<<< HEAD

                return new ProjectFileInfo(
                    outputPath, 
                    assemblyName, 
                    compilerInputs.CommandLineArgs,
                    this.GetDocuments(compilerInputs.Sources, executedProject),
                    this.GetDocuments(compilerInputs.AdditionalFiles, executedProject), 
                    base.GetProjectReferences(executedProject));
=======
                HostBuildData hostBuildData = _hostBuildDataFactory.Create(compilerInputs.HostBuildOptions);
                return new ProjectFileInfo(outputPath, assemblyName, hostBuildData.CompilationOptions, hostBuildData.ParseOptions, compilerInputs.CodePage, this.GetDocuments(compilerInputs.Sources, executedProject), this.GetDocuments(compilerInputs.AdditionalFiles, executedProject), base.GetProjectReferences(executedProject), metadataReferences, analyzerReferences);
            }

            private void GetReferences(VisualBasicProjectFileLoader.VisualBasicProjectFile.VisualBasicCompilerInputs compilerInputs, ProjectInstance executedProject, ref IEnumerable<MetadataReference> metadataReferences, ref IEnumerable<AnalyzerReference> analyzerReferences)
            {
                // use command line parser to compute references using common logic
                List<string> list = new List<string>();
                if (compilerInputs.LibPaths != null && compilerInputs.LibPaths.Count<string>() > 0)
                {
                    list.Add("/libpath:\"" + string.Join(";", compilerInputs.LibPaths) + "\"");
                }

                // metadata references
                foreach (var current in compilerInputs.References)
                {
                    if (!IsProjectReferenceOutputAssembly(current))
                    {
                        string documentFilePath = base.GetDocumentFilePath(current);
                        list.Add("/r:\"" + documentFilePath + "\"");
                    }
                }

                // analyzer references
                foreach (var current in compilerInputs.AnalyzerReferences)
                {
                    string documentFilePath2 = base.GetDocumentFilePath(current);
                    list.Add("/a:\"" + documentFilePath2 + "\"");
                }

                if (compilerInputs.NoStandardLib)
                {
                    list.Add("/nostdlib");
                }

                if (!string.IsNullOrEmpty(compilerInputs.VbRuntime))
                {
                    if (compilerInputs.VbRuntime == "Default")
                    {
                        list.Add("/vbruntime+");
                    }
                    else if (compilerInputs.VbRuntime == "Embed")
                    {
                        list.Add("/vbruntime*");
                    }
                    else if (compilerInputs.VbRuntime == "None")
                    {
                        list.Add("/vbruntime-");
                    }
                    else
                    {
                        list.Add("/vbruntime: " + compilerInputs.VbRuntime);
                    }
                }

                if (!string.IsNullOrEmpty(compilerInputs.SdkPath))
                {
                    list.Add("/sdkpath:" + compilerInputs.SdkPath);
                }

                CommandLineArguments commandLineArguments = _commandLineArgumentsFactory.CreateCommandLineArguments(list, executedProject.Directory, false, RuntimeEnvironment.GetRuntimeDirectory());
                MetadataFileReferenceResolver pathResolver = new MetadataFileReferenceResolver(commandLineArguments.ReferencePaths, commandLineArguments.BaseDirectory);
                metadataReferences = commandLineArguments.ResolveMetadataReferences(new AssemblyReferenceResolver(pathResolver, _metadataService.GetProvider()));

                IAnalyzerAssemblyLoader loader = _analyzerService.GetLoader();
                foreach (var path in commandLineArguments.AnalyzerReferences.Select((r) => r.FilePath))
                {
                    loader.AddDependencyLocation(path);
                }

                analyzerReferences = commandLineArguments.ResolveAnalyzerReferences(loader);
>>>>>>> a631eff2
            }

            private IEnumerable<DocumentFileInfo> GetDocuments(IEnumerable<ITaskItem> sources, ProjectInstance executedProject)
            {
                IEnumerable<DocumentFileInfo> result;
                if (sources == null)
                {
                    result = ImmutableArray<DocumentFileInfo>.Empty;
                }

                var projectDirectory = executedProject.Directory;
                if (!projectDirectory.EndsWith(Path.DirectorySeparatorChar.ToString(), StringComparison.OrdinalIgnoreCase))
                {
                    projectDirectory += Path.DirectorySeparatorChar;
                }

                return sources
                    .Where(s => !System.IO.Path.GetFileName(s.ItemSpec).StartsWith("TemporaryGeneratedFile_", StringComparison.Ordinal))
                    .Select(s => new DocumentFileInfo(GetDocumentFilePath(s), GetDocumentLogicalPath(s, projectDirectory), IsDocumentLinked(s), IsDocumentGenerated(s))).ToImmutableArray();
            }

            private void InitializeFromModel(VisualBasicProjectFileLoader.VisualBasicProjectFile.VisualBasicCompilerInputs compilerInputs, ProjectInstance executedProject)
            {
                compilerInputs.BeginInitialization();
                compilerInputs.SetBaseAddress(base.ReadPropertyString(executedProject, "OutputType"), base.ReadPropertyString(executedProject, "BaseAddress"));
                compilerInputs.SetCodePage(base.ReadPropertyInt(executedProject, "CodePage"));
                compilerInputs.SetDebugType(base.ReadPropertyBool(executedProject, "DebugSymbols"), base.ReadPropertyString(executedProject, "DebugType"));
                compilerInputs.SetDefineConstants(base.ReadPropertyString(executedProject, "FinalDefineConstants", "DefineConstants"));
                compilerInputs.SetDelaySign(base.ReadPropertyBool(executedProject, "DelaySign"));
                compilerInputs.SetDisabledWarnings(base.ReadPropertyString(executedProject, "NoWarn"));
                compilerInputs.SetDocumentationFile(base.GetItemString(executedProject, "DocFileItem"));
                compilerInputs.SetErrorReport(base.ReadPropertyString(executedProject, "ErrorReport"));
                compilerInputs.SetFileAlignment(base.ReadPropertyInt(executedProject, "FileAlignment"));
                compilerInputs.SetGenerateDocumentation(base.ReadPropertyBool(executedProject, "GenerateDocumentation"));
                compilerInputs.SetHighEntropyVA(base.ReadPropertyBool(executedProject, "HighEntropyVA"));

                var _imports = this.GetTaskItems(executedProject, "Import");
                if (_imports != null)
                {
                    compilerInputs.SetImports(_imports.ToArray());
                }

                var signAssembly = ReadPropertyBool(executedProject, "SignAssembly");
                if (signAssembly)
                {
                    var keyFile = ReadPropertyString(executedProject, "KeyOriginatorFile", "AssemblyOriginatorKeyFile");
                    if (!string.IsNullOrEmpty(keyFile))
                    {
                        compilerInputs.SetKeyFile(keyFile);
                    }

                    var keyContainer = ReadPropertyString(executedProject, "KeyContainerName");
                    if (!string.IsNullOrEmpty(keyContainer))
                    {
                        compilerInputs.SetKeyContainer(keyContainer);
                    }
                }

                compilerInputs.SetLanguageVersion(base.ReadPropertyString(executedProject, "LangVersion"));
                compilerInputs.SetMainEntryPoint(base.ReadPropertyString(executedProject, "StartupObject"));
                compilerInputs.SetModuleAssemblyName(base.ReadPropertyString(executedProject, "ModuleEntryPoint"));
                compilerInputs.SetNoStandardLib(base.ReadPropertyBool(executedProject, "NoCompilerStandardLib", "NoStdLib"));
                compilerInputs.SetNoWarnings(base.ReadPropertyBool(executedProject, "_NoWarnings"));
                compilerInputs.SetOptimize(base.ReadPropertyBool(executedProject, "Optimize"));
                compilerInputs.SetOptionCompare(base.ReadPropertyString(executedProject, "OptionCompare"));
                compilerInputs.SetOptionExplicit(base.ReadPropertyBool(executedProject, "OptionExplicit"));
                compilerInputs.SetOptionInfer(base.ReadPropertyBool(executedProject, "OptionInfer"));
                compilerInputs.SetOptionStrictType(base.ReadPropertyString(executedProject, "OptionStrict"));
                compilerInputs.SetOutputAssembly(base.GetItemString(executedProject, "IntermediateAssembly"));

                if (base.ReadPropertyBool(executedProject, "Prefer32Bit"))
                {
                    compilerInputs.SetPlatformWith32BitPreference(base.ReadPropertyString(executedProject, "PlatformTarget"));
                }
                else
                {
                    compilerInputs.SetPlatform(base.ReadPropertyString(executedProject, "PlatformTarget"));
                }

                compilerInputs.SetRemoveIntegerChecks(base.ReadPropertyBool(executedProject, "RemoveIntegerChecks"));
                compilerInputs.SetRootNamespace(base.ReadPropertyString(executedProject, "RootNamespace"));
                compilerInputs.SetSdkPath(base.ReadPropertyString(executedProject, "FrameworkPathOverride"));
                compilerInputs.SetSubsystemVersion(base.ReadPropertyString(executedProject, "SubsystemVersion"));
                compilerInputs.SetTargetCompactFramework(base.ReadPropertyBool(executedProject, "TargetCompactFramework"));
                compilerInputs.SetTargetType(base.ReadPropertyString(executedProject, "OutputType"));

                // Decode the warning options from RuleSet file prior to reading explicit settings in the project file, so that project file settings prevail for duplicates.
                compilerInputs.SetRuleSet(base.ReadPropertyString(executedProject, "RuleSet"));

                compilerInputs.SetTreatWarningsAsErrors(base.ReadPropertyBool(executedProject, "SetTreatWarningsAsErrors"));
                compilerInputs.SetVBRuntime(base.ReadPropertyString(executedProject, "VbRuntime"));
                compilerInputs.SetWarningsAsErrors(base.ReadPropertyString(executedProject, "WarningsAsErrors"));
                compilerInputs.SetWarningsNotAsErrors(base.ReadPropertyString(executedProject, "WarningsNotAsErrors"));
                compilerInputs.SetReferences(this.GetMetadataReferencesFromModel(executedProject).ToArray<ITaskItem>());
                compilerInputs.SetAnalyzers(this.GetAnalyzerReferencesFromModel(executedProject).ToArray<ITaskItem>());
                compilerInputs.SetAdditionalFiles(this.GetAdditionalFilesFromModel(executedProject).ToArray<ITaskItem>());
                compilerInputs.SetSources(this.GetDocumentsFromModel(executedProject).ToArray<ITaskItem>());
                compilerInputs.EndInitialization();
            }

            private class VisualBasicCompilerInputs :
                MSB.Tasks.Hosting.IVbcHostObject5,
                MSB.Tasks.Hosting.IVbcHostObjectFreeThreaded
#if !MSBUILD12
                , IAnalyzerHostObject
#endif
            {
                private readonly VisualBasicProjectFile _projectFile;
                private bool _initialized;
                private string _projectDirectory;
                private string _outputDirectory;
                private List<string> _commandLineArgs;
                private IEnumerable<ITaskItem> _sources;
                private IEnumerable<ITaskItem> _additionalFiles;

                private string _outputFileName;
                private bool _emitDocComments;
                private string _docCommentFile;
                private string _targetType;
                private string _platform;

                public VisualBasicCompilerInputs(VisualBasicProjectFile projectFile)
                {
                    _projectFile = projectFile;
<<<<<<< HEAD
                    _commandLineArgs = new List<string>();
                    _sources = SpecializedCollections.EmptyEnumerable<ITaskItem>();
                    _additionalFiles = SpecializedCollections.EmptyEnumerable<ITaskItem>(); ;
                    _projectDirectory = Path.GetDirectoryName(projectFile.FilePath);
                    _outputDirectory = projectFile.GetOutputDirectory();
=======
                    _options = new HostBuildOptions();
                    _sources = SpecializedCollections.EmptyEnumerable<MSB.Framework.ITaskItem>();
                    _references = SpecializedCollections.EmptyEnumerable<MSB.Framework.ITaskItem>();
                    _analyzerReferences = SpecializedCollections.EmptyEnumerable<MSB.Framework.ITaskItem>();
                    _warnings = new Dictionary<string, ReportDiagnostic>();

                    _options.ProjectDirectory = Path.GetDirectoryName(projectFile.FilePath);
                    _options.OutputDirectory = projectFile.GetOutputDirectory();
>>>>>>> a631eff2
                }

                public bool Initialized
                {
                    get { return _initialized; }
                }

<<<<<<< HEAD
                public List<string> CommandLineArgs
                {
                    get { return _commandLineArgs; }
=======
                public HostBuildOptions HostBuildOptions
                {
                    get { return _options; }
                }

                public int CodePage
                {
                    get { return _codePage; }
>>>>>>> a631eff2
                }

                public IEnumerable<ITaskItem> Sources
                {
<<<<<<< HEAD
                    get { return this._sources; }
=======
                    get { return _references; }
>>>>>>> a631eff2
                }

                public IEnumerable<ITaskItem> AdditionalFiles
                {
<<<<<<< HEAD
                    get { return this._additionalFiles; }
=======
                    get { return _analyzerReferences; }
>>>>>>> a631eff2
                }

                public string OutputFileName
                {
<<<<<<< HEAD
                    get { return this._outputFileName; }
=======
                    get { return _sources; }
>>>>>>> a631eff2
                }

                public string OutputDirectory
                {
<<<<<<< HEAD
                    get { return _outputDirectory; }
=======
                    get { return _additionalFiles; }
>>>>>>> a631eff2
                }

                public string ProjectDirectory
                {
<<<<<<< HEAD
                    get { return _projectDirectory; }
=======
                    get { return _noStandardLib; }
>>>>>>> a631eff2
                }

                public void BeginInitialization()
                {
<<<<<<< HEAD
=======
                    get { return _vbRuntime; }
>>>>>>> a631eff2
                }

                public bool Compile()
                {
<<<<<<< HEAD
                    return false;
=======
                    get { return _sdkPath; }
>>>>>>> a631eff2
                }

                public int CompileAsync(out IntPtr buildSucceededEvent, out IntPtr buildFailedEvent)
                {
<<<<<<< HEAD
                    buildSucceededEvent = IntPtr.Zero;
                    buildFailedEvent = IntPtr.Zero;
                    return 0;
=======
                    get { return _targetCompactFramework; }
>>>>>>> a631eff2
                }

                public bool Compile1()
                {
<<<<<<< HEAD
                    return false;
=======
                    get { return _libPaths; }
>>>>>>> a631eff2
                }

                bool IVbcHostObjectFreeThreaded.Compile()
                {
<<<<<<< HEAD
                    return Compile1();
=======
                    get { return _outputFileName; }
>>>>>>> a631eff2
                }

                public int EndCompile(bool buildSuccess)
                {
                    return 0;
                }

                public IVbcHostObjectFreeThreaded GetFreeThreadedHostObject()
                {
                    return null;
                }

                public void EndInitialization()
                {
<<<<<<< HEAD
                    this._initialized = true;

                    if (_emitDocComments)
                    {
                        if (!string.IsNullOrWhiteSpace(_docCommentFile))
                        {
                            _commandLineArgs.Add("/doc:\"" + _docCommentFile + "\"");
                        }
                        else
                        {
                            _commandLineArgs.Add("/doc");
                        }
                    }

                    if (!string.IsNullOrWhiteSpace(_targetType))
                    {
                        this.CommandLineArgs.Add("/target:" + _targetType);
                    }

                    if (!string.IsNullOrWhiteSpace(_platform))
                    {
                        if (string.Equals("anycpu32bitpreferred", _platform, StringComparison.InvariantCultureIgnoreCase)
                            && (string.Equals("library", _targetType, StringComparison.InvariantCultureIgnoreCase)
                                || string.Equals("module", _targetType, StringComparison.InvariantCultureIgnoreCase)
                                || string.Equals("winmdobj", _targetType, StringComparison.InvariantCultureIgnoreCase)))
                        {
                            _platform = "AnyCpu";
                        }

                        this.CommandLineArgs.Add("/platform:" + _platform);
                    }
=======
                    _initialized = true;
>>>>>>> a631eff2
                }

                public bool IsDesignTime()
                {
                    return true;
                }

                public bool IsUpToDate()
                {
                    return true;
                }

                public bool SetAdditionalLibPaths(string[] additionalLibPaths)
                {
<<<<<<< HEAD
                    if (additionalLibPaths != null && additionalLibPaths.Length > 0)
                    {
                        _commandLineArgs.Add("/libpath:\"" + string.Join(";", additionalLibPaths) + "\"");
                    }

=======
                    _libPaths = additionalLibPaths;
>>>>>>> a631eff2
                    return true;
                }

                public bool SetAddModules(string[] addModules)
                {
                    if (addModules != null && addModules.Length > 0)
                    {
                        _commandLineArgs.Add("/addmodules:\"" + string.Join(";", addModules) + "\"");
                    }

                    return true;
                }

                public bool SetBaseAddress(string targetType, string baseAddress)
                {
                    SetTargetType(targetType);

                    if (!string.IsNullOrWhiteSpace(baseAddress))
                    {
                        _commandLineArgs.Add("/baseaddress:" + baseAddress);
                    }

                    return true;
                }

                public bool SetCodePage(int codePage)
                {
<<<<<<< HEAD
                    if (codePage != 0)
                    {
                        _commandLineArgs.Add("/codepage:" + codePage);
                    }

=======
                    _codePage = codePage;
>>>>>>> a631eff2
                    return true;
                }

                public bool SetDebugType(bool emitDebugInformation, string debugType)
                {
                    if (emitDebugInformation)
                    {
                        if (string.Equals(debugType, "none", StringComparison.OrdinalIgnoreCase))
                        {
                            // ?? 
                            this.CommandLineArgs.Add("/debug");
                            return true;
                        }
                        else if (string.Equals(debugType, "pdbonly", StringComparison.OrdinalIgnoreCase))
                        {
                            this.CommandLineArgs.Add("/debug:pdbonly");
                            return true;
                        }
                        else if (string.Equals(debugType, "full", StringComparison.OrdinalIgnoreCase))
                        {
                            this.CommandLineArgs.Add("/debug:full");
                            return true;
                        }
                    }

                    return false;
                }

                public bool SetDefineConstants(string defineConstants)
                {
<<<<<<< HEAD
                    if (!string.IsNullOrWhiteSpace(defineConstants))
                    {
                        _commandLineArgs.Add("/define:" + defineConstants);
                    }

=======
                    _options.DefineConstants = defineConstants;
>>>>>>> a631eff2
                    return true;
                }

                public bool SetDelaySign(bool delaySign)
                {
<<<<<<< HEAD
                    if (delaySign)
                    {
                        _commandLineArgs.Add("/delaysign");
                    }

=======
                    _options.DelaySign = Tuple.Create(delaySign, false);
>>>>>>> a631eff2
                    return true;
                }

                public bool SetDisabledWarnings(string disabledWarnings)
                {
                    if (!string.IsNullOrWhiteSpace(disabledWarnings))
                    {
                        _commandLineArgs.Add("/nowarn:" + disabledWarnings);
                    }

                    return true;
                }

                public bool SetDocumentationFile(string documentationFile)
                {
<<<<<<< HEAD
                    if (!string.IsNullOrWhiteSpace(documentationFile))
                    {
                        _emitDocComments = true;
                        _docCommentFile = documentationFile;
                    }

=======
                    _options.DocumentationFile = documentationFile;
>>>>>>> a631eff2
                    return true;
                }

                public bool SetErrorReport(string errorReport)
                {
                    if (!string.IsNullOrWhiteSpace(errorReport))
                    {
                        _commandLineArgs.Add("/errorreport:" + errorReport.ToLower());
                    }

                    return true;
                }

                public bool SetFileAlignment(int fileAlignment)
                {
                    _commandLineArgs.Add("/filealign:" + fileAlignment);
                    return true;
                }

                public bool SetGenerateDocumentation(bool generateDocumentation)
                {
                    if (generateDocumentation)
                    {
                        _emitDocComments = true;
                    }

                    return true;
                }

                public bool SetImports(ITaskItem[] importsList)
                {
                    if (importsList != null)
                    {
                        _commandLineArgs.Add("/imports:" + string.Join(",", importsList.Select(item => item.ItemSpec.Trim())));
                    }

                    return true;
                }

                public bool SetKeyContainer(string keyContainer)
                {
<<<<<<< HEAD
                    if (!string.IsNullOrWhiteSpace(keyContainer))
                    {
                        _commandLineArgs.Add("/keycontainer:\"" + keyContainer + "\"");
                    }

=======
                    _options.KeyContainer = keyContainer;
>>>>>>> a631eff2
                    return true;
                }

                public bool SetKeyFile(string keyFile)
                {
<<<<<<< HEAD
                    if (!string.IsNullOrWhiteSpace(keyFile))
                    {
                        //keyFile  = FileUtilities.ResolveRelativePath(keyFile, this.ProjectDirectory);
                        _commandLineArgs.Add("/keyfile:\"" + keyFile + "\"");
                    }

=======
                    _options.KeyFile = keyFile;
>>>>>>> a631eff2
                    return true;
                }

                public bool SetLinkResources(ITaskItem[] linkResources)
                {
                    if (linkResources != null && linkResources.Length > 0)
                    {
                        foreach (var lr in linkResources)
                        {
                            _commandLineArgs.Add("/linkresource:\"" + _projectFile.GetDocumentFilePath(lr) + "\"");
                        }
                    }

                    return true;
                }

                public bool SetMainEntryPoint(string mainEntryPoint)
                {
<<<<<<< HEAD
                    if (!string.IsNullOrWhiteSpace(mainEntryPoint))
                    {
                        _commandLineArgs.Add("/main:\"" + mainEntryPoint + "\"");
                    }

=======
                    _options.MainEntryPoint = mainEntryPoint;
>>>>>>> a631eff2
                    return true;
                }

                public bool SetNoConfig(bool noConfig)
                {
                    if (noConfig)
                    {
                        _commandLineArgs.Add("/noconfig");
                    }

                    return true;
                }

                public bool SetNoStandardLib(bool noStandardLib)
                {
<<<<<<< HEAD
                    if (noStandardLib)
                    {
                        _commandLineArgs.Add("/nostdlib");
                    }

=======
                    _noStandardLib = noStandardLib;
>>>>>>> a631eff2
                    return true;
                }

                public bool SetNoWarnings(bool noWarnings)
                {
<<<<<<< HEAD
                    if (noWarnings)
                    {
                        _commandLineArgs.Add("/nowarn");
                    }

=======
                    _options.NoWarnings = noWarnings;
>>>>>>> a631eff2
                    return true;
                }

                public bool SetOptimize(bool optimize)
                {
<<<<<<< HEAD
                    if (optimize)
                    {
                        _commandLineArgs.Add("/optimize");
                    }

=======
                    _options.Optimize = optimize;
>>>>>>> a631eff2
                    return true;
                }

                public bool SetOptionCompare(string optionCompare)
                {
<<<<<<< HEAD
                    if (string.Equals("binary", optionCompare, StringComparison.OrdinalIgnoreCase))
                    {
                        _commandLineArgs.Add("/optioncompare:binary");
                        return true;
                    }
                    else if (string.Equals("text", optionCompare, StringComparison.OrdinalIgnoreCase))
                    {
                        _commandLineArgs.Add("/optioncompare:text");
                        return true;
                    }
                    else
                    {
                        return false;
                    }
=======
                    _options.OptionCompare = optionCompare;
                    return true;
>>>>>>> a631eff2
                }

                public bool SetOptionExplicit(bool optionExplicit)
                {
<<<<<<< HEAD
                    // default is on/true
                    if (!optionExplicit)
                    {
                        _commandLineArgs.Add("/optionexplicit-");
                    }

=======
                    _options.OptionExplicit = optionExplicit;
>>>>>>> a631eff2
                    return true;
                }

                public bool SetOptionStrict(bool optionStrict)
                {
<<<<<<< HEAD
                    if (optionStrict)
                    {
                        _commandLineArgs.Add("/optionstrict");
                    }

=======
                    _options.OptionStrict = _optionStrict ? "On" : "Custom";
>>>>>>> a631eff2
                    return true;
                }

                public bool SetOptionStrictType(string optionStrictType)
                {
                    if (string.Equals("custom", optionStrictType, StringComparison.OrdinalIgnoreCase))
                    {
<<<<<<< HEAD
                        _commandLineArgs.Add("/optionstrict:custom");
                        return true;
                    }
                    else
                    {
                        return false;
=======
                        _options.OptionStrict = optionStrictType;
>>>>>>> a631eff2
                    }
                }

                public bool SetOutputAssembly(string outputAssembly)
                {
<<<<<<< HEAD
                    this._outputFileName = Path.GetFileName(outputAssembly);
                    _commandLineArgs.Add("/out:\"" + outputAssembly + "\"");
=======
                    _outputFileName = Path.GetFileName(outputAssembly);
>>>>>>> a631eff2
                    return true;
                }

                public bool SetPlatform(string platform)
                {
<<<<<<< HEAD
                    _platform = platform;
=======
                    _options.Platform = _platform;
>>>>>>> a631eff2
                    return true;
                }

                public bool SetPlatformWith32BitPreference(string platform)
                {
<<<<<<< HEAD
                    SetPlatform(platform);
=======
                    _options.PlatformWith32BitPreference = _platform;
>>>>>>> a631eff2
                    return true;
                }

                public bool SetReferences(ITaskItem[] references)
                {
<<<<<<< HEAD
                    if (references != null && references.Length > 0)
                    {
                        foreach (var current in references)
                        {
                            if (!_projectFile.IsProjectReferenceOutputAssembly(current))
                            {
                                _commandLineArgs.Add("/reference:\"" + _projectFile.GetDocumentFilePath(current) + "\"");
                            }
                        }
                    }

=======
                    _references = references ?? SpecializedCollections.EmptyEnumerable<MSB.Framework.ITaskItem>();
>>>>>>> a631eff2
                    return true;
                }

                public bool SetAnalyzers(ITaskItem[] analyzerReferences)
                {
<<<<<<< HEAD
                    if (analyzerReferences != null && analyzerReferences.Length > 0)
                    {
                        foreach (var current in analyzerReferences)
                        {
                            _commandLineArgs.Add("/analyzer:\"" + _projectFile.GetDocumentFilePath(current) + "\"");
                        }
                    }

=======
                    _analyzerReferences = analyzerReferences ?? SpecializedCollections.EmptyEnumerable<MSB.Framework.ITaskItem>();
>>>>>>> a631eff2
                    return true;
                }

                public bool SetAdditionalFiles(ITaskItem[] additionalFiles)
                {
<<<<<<< HEAD
                    if (additionalFiles != null)
                    {
                        _additionalFiles = additionalFiles;

                        foreach (var af in additionalFiles)
                        {
                            _commandLineArgs.Add("/additionalfile:\"" + _projectFile.GetDocumentFilePath(af) + "\"");
                        }
                    }
                        
=======
                    _additionalFiles = additionalFiles ?? SpecializedCollections.EmptyEnumerable<MSB.Framework.ITaskItem>();
>>>>>>> a631eff2
                    return true;
                }

                public bool SetRemoveIntegerChecks(bool removeIntegerChecks)
                {
<<<<<<< HEAD
                    if (removeIntegerChecks)
                    {
                        _commandLineArgs.Add("/removeintchecks");
                    }

=======
                    _options.CheckForOverflowUnderflow = !removeIntegerChecks;
>>>>>>> a631eff2
                    return true;
                }

                public bool SetResources(ITaskItem[] resources)
                {
                    if (resources != null && resources.Length > 0)
                    {
                        foreach (var r in resources)
                        {
                            _commandLineArgs.Add("/resource:\"" + _projectFile.GetDocumentFilePath(r) + "\"");
                        }
                    }

                    return true;
                }

                public bool SetResponseFiles(ITaskItem[] responseFiles)
                {
                    if (responseFiles != null && responseFiles.Length > 0)
                    {
                        foreach (var rf in responseFiles)
                        {
                            _commandLineArgs.Add("@\"" + _projectFile.GetDocumentFilePath(rf) + "\"");
                        }
                    }

                    return true;
                }

                public bool SetRootNamespace(string rootNamespace)
                {
<<<<<<< HEAD
                    if (!string.IsNullOrWhiteSpace(rootNamespace))
                    {
                        _commandLineArgs.Add("/rootnamespace:\"" + rootNamespace + "\"");
                    }

=======
                    _options.RootNamespace = rootNamespace;
>>>>>>> a631eff2
                    return true;
                }

                public bool SetSdkPath(string sdkPath)
                {
<<<<<<< HEAD
                    if (!string.IsNullOrWhiteSpace(sdkPath))
                    {
                        _commandLineArgs.Add("/sdkpath:\"" + sdkPath + "\"");
                    }

=======
                    _sdkPath = sdkPath;
>>>>>>> a631eff2
                    return true;
                }

                public bool SetSources(ITaskItem[] sources)
                {
<<<<<<< HEAD
                    if (sources != null)
                    {
                        _sources = sources;
                    }

=======
                    _sources = sources ?? SpecializedCollections.EmptyEnumerable<MSB.Framework.ITaskItem>();
>>>>>>> a631eff2
                    return true;
                }

                public bool SetTargetCompactFramework(bool targetCompactFramework)
                {
<<<<<<< HEAD
                    if (targetCompactFramework)
                    {
                        _commandLineArgs.Add("/netcf");
                    }

=======
                    _targetCompactFramework = targetCompactFramework;
>>>>>>> a631eff2
                    return true;
                }

                public bool SetTargetType(string targetType)
                {
                    if (!string.IsNullOrWhiteSpace(targetType))
                    {
<<<<<<< HEAD
                        _targetType = targetType.ToLower();
=======
                        OutputKind outputKind;
                        if (VisualBasicProjectFile.TryGetOutputKind(targetType, out outputKind))
                        {
                            _options.OutputKind = outputKind;
                        }
>>>>>>> a631eff2
                    }

                    return true;
                }

                public bool SetRuleSet(string ruleSetFile)
                {
<<<<<<< HEAD
                    if (!string.IsNullOrWhiteSpace(ruleSetFile))
                    {
                        _commandLineArgs.Add("/ruleset:\"" + ruleSetFile + "\"");
                    }

=======
                    _options.RuleSetFile = ruleSetFile;
>>>>>>> a631eff2
                    return true;
                }

                public bool SetTreatWarningsAsErrors(bool treatWarningsAsErrors)
                {
<<<<<<< HEAD
                    if (treatWarningsAsErrors)
                    {
                        _commandLineArgs.Add("/warnaserror");
                    }

=======
                    _options.WarningsAsErrors = treatWarningsAsErrors;
>>>>>>> a631eff2
                    return true;
                }

                public bool SetWarningsAsErrors(string warningsAsErrors)
                {
                    if (!string.IsNullOrWhiteSpace(warningsAsErrors))
                    {
                        _commandLineArgs.Add("/warnaserror+:" + warningsAsErrors);
                    }

                    return true;
                }

                public bool SetWarningsNotAsErrors(string warningsNotAsErrors)
                {
                    if (!string.IsNullOrWhiteSpace(warningsNotAsErrors))
                    {
<<<<<<< HEAD
                        _commandLineArgs.Add("/warnaserror-:" + warningsNotAsErrors);
=======
                        foreach (var warning in warnings.Split(s_warningSeparators, StringSplitOptions.None))
                        {
                            int warningId = 0;
                            if (Int32.TryParse(warning, out warningId))
                            {
                                _warnings["BC" + warningId.ToString("0000")] = reportStyle;
                            }
                            else
                            {
                                _warnings[warning] = reportStyle;
                            }
                        }
>>>>>>> a631eff2
                    }

                    return true;
                }

                public bool SetWin32Icon(string win32Icon)
                {
                    if (!string.IsNullOrWhiteSpace(win32Icon))
                    {
                        _commandLineArgs.Add("/win32icon:\"" + win32Icon + "\"");
                    }

                    return true;
                }

                public bool SetWin32Resource(string win32Resource)
                {
                    if (!string.IsNullOrWhiteSpace(win32Resource))
                    {
                        _commandLineArgs.Add("/win32resource:\"" + win32Resource + "\"");
                    }

                    return true;
                }

                public bool SetModuleAssemblyName(string moduleAssemblyName)
                {
                    if (!string.IsNullOrWhiteSpace(moduleAssemblyName))
                    {
                        _commandLineArgs.Add("/moduleassemblyname:\"" + moduleAssemblyName + "\"");
                    }

                    return true;
                }

                public bool SetOptionInfer(bool optionInfer)
                {
<<<<<<< HEAD
                    if (optionInfer)
                    {
                        _commandLineArgs.Add("/optioninfer");
                    }

=======
                    _options.OptionInfer = optionInfer;
>>>>>>> a631eff2
                    return true;
                }

                public bool SetWin32Manifest(string win32Manifest)
                {
                    if (!string.IsNullOrWhiteSpace(win32Manifest))
                    {
                        _commandLineArgs.Add("/win32manifest:\"" + win32Manifest + "\"");
                    }

                    return true;
                }

                public bool SetLanguageVersion(string _languageVersion)
                {
<<<<<<< HEAD
                    if (!string.IsNullOrWhiteSpace(_languageVersion))
                    {
                        _commandLineArgs.Add("/languageversion:" + _languageVersion);
                    }

=======
                    _options.LanguageVersion = _languageVersion;
                    return true;
                }

                public bool SetVBRuntime(string VBRuntime)
                {
                    _vbRuntime = VBRuntime;
                    _options.VBRuntime = VBRuntime;
>>>>>>> a631eff2
                    return true;
                }

                public bool SetVBRuntime(string VBRuntime)
                {
                    if (!string.IsNullOrEmpty(VBRuntime))
                    {
                        if (string.Equals("Default", VBRuntime, StringComparison.OrdinalIgnoreCase))
                        {
                            _commandLineArgs.Add("/vbruntime+");
                        }
                        else if (string.Equals("Embed", VBRuntime, StringComparison.OrdinalIgnoreCase))
                        {
                            _commandLineArgs.Add("/vbruntime*");
                        }
                        else if (string.Equals("None", VBRuntime, StringComparison.OrdinalIgnoreCase))
                        {
                            _commandLineArgs.Add("/vbruntime-");
                        }
                        else
                        {
                            _commandLineArgs.Add("/vbruntime:\"" + VBRuntime + "\"");
                        }
                    }

                    return true;
                }

                public bool SetHighEntropyVA(bool highEntropyVA)
                {
                    if (highEntropyVA)
                    {
                        _commandLineArgs.Add("/highentropyva");
                    }

                    return true;
                }

                public bool SetSubsystemVersion(string subsystemVersion)
                {
                    if (!string.IsNullOrWhiteSpace(subsystemVersion))
                    {
                        _commandLineArgs.Add("/subsystemversion:" + subsystemVersion);
                    }

                    return true;
                }
            }
        }
    }
}<|MERGE_RESOLUTION|>--- conflicted
+++ resolved
@@ -24,16 +24,6 @@
 {
     internal class VisualBasicProjectFileLoader : ProjectFileLoader
     {
-<<<<<<< HEAD
-=======
-        private readonly HostWorkspaceServices _workspaceServices;
-
-        internal HostLanguageServices LanguageServices
-        {
-            get { return _workspaceServices.GetLanguageServices(LanguageNames.VisualBasic); }
-        }
-
->>>>>>> a631eff2
         public override string Language
         {
             get { return LanguageNames.VisualBasic; }
@@ -41,32 +31,17 @@
 
         internal VisualBasicProjectFileLoader()
         {
-<<<<<<< HEAD
-=======
-            _workspaceServices = workspaceServices;
->>>>>>> a631eff2
         }
 
         protected override ProjectFile CreateProjectFile(MSB.Evaluation.Project loadedProject)
         {
-<<<<<<< HEAD
             return new VisualBasicProjectFile(this, loadedProject);
-=======
-            return new VisualBasicProjectFile(this, loadedProject, _workspaceServices.GetService<IMetadataService>(), _workspaceServices.GetService<IAnalyzerService>());
->>>>>>> a631eff2
         }
 
         internal class VisualBasicProjectFile : ProjectFile
         {
             public VisualBasicProjectFile(VisualBasicProjectFileLoader loader, MSB.Evaluation.Project loadedProject) : base(loader, loadedProject)
             {
-<<<<<<< HEAD
-=======
-                _metadataService = metadataService;
-                _analyzerService = analyzerService;
-                _hostBuildDataFactory = loader.LanguageServices.GetService<IHostBuildDataFactory>();
-                _commandLineArgumentsFactory = loader.LanguageServices.GetService<ICommandLineArgumentsFactoryService>();
->>>>>>> a631eff2
             }
 
             public override SourceCodeKind GetSourceCodeKind(string documentFileName)
@@ -114,7 +89,6 @@
             {
                 string outputPath = Path.Combine(this.GetOutputDirectory(), compilerInputs.OutputFileName);
                 string assemblyName = this.GetAssemblyName();
-<<<<<<< HEAD
 
                 return new ProjectFileInfo(
                     outputPath, 
@@ -123,79 +97,6 @@
                     this.GetDocuments(compilerInputs.Sources, executedProject),
                     this.GetDocuments(compilerInputs.AdditionalFiles, executedProject), 
                     base.GetProjectReferences(executedProject));
-=======
-                HostBuildData hostBuildData = _hostBuildDataFactory.Create(compilerInputs.HostBuildOptions);
-                return new ProjectFileInfo(outputPath, assemblyName, hostBuildData.CompilationOptions, hostBuildData.ParseOptions, compilerInputs.CodePage, this.GetDocuments(compilerInputs.Sources, executedProject), this.GetDocuments(compilerInputs.AdditionalFiles, executedProject), base.GetProjectReferences(executedProject), metadataReferences, analyzerReferences);
-            }
-
-            private void GetReferences(VisualBasicProjectFileLoader.VisualBasicProjectFile.VisualBasicCompilerInputs compilerInputs, ProjectInstance executedProject, ref IEnumerable<MetadataReference> metadataReferences, ref IEnumerable<AnalyzerReference> analyzerReferences)
-            {
-                // use command line parser to compute references using common logic
-                List<string> list = new List<string>();
-                if (compilerInputs.LibPaths != null && compilerInputs.LibPaths.Count<string>() > 0)
-                {
-                    list.Add("/libpath:\"" + string.Join(";", compilerInputs.LibPaths) + "\"");
-                }
-
-                // metadata references
-                foreach (var current in compilerInputs.References)
-                {
-                    if (!IsProjectReferenceOutputAssembly(current))
-                    {
-                        string documentFilePath = base.GetDocumentFilePath(current);
-                        list.Add("/r:\"" + documentFilePath + "\"");
-                    }
-                }
-
-                // analyzer references
-                foreach (var current in compilerInputs.AnalyzerReferences)
-                {
-                    string documentFilePath2 = base.GetDocumentFilePath(current);
-                    list.Add("/a:\"" + documentFilePath2 + "\"");
-                }
-
-                if (compilerInputs.NoStandardLib)
-                {
-                    list.Add("/nostdlib");
-                }
-
-                if (!string.IsNullOrEmpty(compilerInputs.VbRuntime))
-                {
-                    if (compilerInputs.VbRuntime == "Default")
-                    {
-                        list.Add("/vbruntime+");
-                    }
-                    else if (compilerInputs.VbRuntime == "Embed")
-                    {
-                        list.Add("/vbruntime*");
-                    }
-                    else if (compilerInputs.VbRuntime == "None")
-                    {
-                        list.Add("/vbruntime-");
-                    }
-                    else
-                    {
-                        list.Add("/vbruntime: " + compilerInputs.VbRuntime);
-                    }
-                }
-
-                if (!string.IsNullOrEmpty(compilerInputs.SdkPath))
-                {
-                    list.Add("/sdkpath:" + compilerInputs.SdkPath);
-                }
-
-                CommandLineArguments commandLineArguments = _commandLineArgumentsFactory.CreateCommandLineArguments(list, executedProject.Directory, false, RuntimeEnvironment.GetRuntimeDirectory());
-                MetadataFileReferenceResolver pathResolver = new MetadataFileReferenceResolver(commandLineArguments.ReferencePaths, commandLineArguments.BaseDirectory);
-                metadataReferences = commandLineArguments.ResolveMetadataReferences(new AssemblyReferenceResolver(pathResolver, _metadataService.GetProvider()));
-
-                IAnalyzerAssemblyLoader loader = _analyzerService.GetLoader();
-                foreach (var path in commandLineArguments.AnalyzerReferences.Select((r) => r.FilePath))
-                {
-                    loader.AddDependencyLocation(path);
-                }
-
-                analyzerReferences = commandLineArguments.ResolveAnalyzerReferences(loader);
->>>>>>> a631eff2
             }
 
             private IEnumerable<DocumentFileInfo> GetDocuments(IEnumerable<ITaskItem> sources, ProjectInstance executedProject)
@@ -320,22 +221,11 @@
                 public VisualBasicCompilerInputs(VisualBasicProjectFile projectFile)
                 {
                     _projectFile = projectFile;
-<<<<<<< HEAD
                     _commandLineArgs = new List<string>();
                     _sources = SpecializedCollections.EmptyEnumerable<ITaskItem>();
                     _additionalFiles = SpecializedCollections.EmptyEnumerable<ITaskItem>(); ;
                     _projectDirectory = Path.GetDirectoryName(projectFile.FilePath);
                     _outputDirectory = projectFile.GetOutputDirectory();
-=======
-                    _options = new HostBuildOptions();
-                    _sources = SpecializedCollections.EmptyEnumerable<MSB.Framework.ITaskItem>();
-                    _references = SpecializedCollections.EmptyEnumerable<MSB.Framework.ITaskItem>();
-                    _analyzerReferences = SpecializedCollections.EmptyEnumerable<MSB.Framework.ITaskItem>();
-                    _warnings = new Dictionary<string, ReportDiagnostic>();
-
-                    _options.ProjectDirectory = Path.GetDirectoryName(projectFile.FilePath);
-                    _options.OutputDirectory = projectFile.GetOutputDirectory();
->>>>>>> a631eff2
                 }
 
                 public bool Initialized
@@ -343,111 +233,60 @@
                     get { return _initialized; }
                 }
 
-<<<<<<< HEAD
                 public List<string> CommandLineArgs
                 {
                     get { return _commandLineArgs; }
-=======
-                public HostBuildOptions HostBuildOptions
-                {
-                    get { return _options; }
-                }
-
-                public int CodePage
-                {
-                    get { return _codePage; }
->>>>>>> a631eff2
                 }
 
                 public IEnumerable<ITaskItem> Sources
                 {
-<<<<<<< HEAD
-                    get { return this._sources; }
-=======
-                    get { return _references; }
->>>>>>> a631eff2
+                    get { return _sources; }
                 }
 
                 public IEnumerable<ITaskItem> AdditionalFiles
                 {
-<<<<<<< HEAD
-                    get { return this._additionalFiles; }
-=======
-                    get { return _analyzerReferences; }
->>>>>>> a631eff2
+                    get { return _additionalFiles; }
                 }
 
                 public string OutputFileName
                 {
-<<<<<<< HEAD
-                    get { return this._outputFileName; }
-=======
-                    get { return _sources; }
->>>>>>> a631eff2
+                    get { return _outputFileName; }
                 }
 
                 public string OutputDirectory
                 {
-<<<<<<< HEAD
                     get { return _outputDirectory; }
-=======
-                    get { return _additionalFiles; }
->>>>>>> a631eff2
                 }
 
                 public string ProjectDirectory
                 {
-<<<<<<< HEAD
                     get { return _projectDirectory; }
-=======
-                    get { return _noStandardLib; }
->>>>>>> a631eff2
                 }
 
                 public void BeginInitialization()
                 {
-<<<<<<< HEAD
-=======
-                    get { return _vbRuntime; }
->>>>>>> a631eff2
                 }
 
                 public bool Compile()
                 {
-<<<<<<< HEAD
                     return false;
-=======
-                    get { return _sdkPath; }
->>>>>>> a631eff2
                 }
 
                 public int CompileAsync(out IntPtr buildSucceededEvent, out IntPtr buildFailedEvent)
                 {
-<<<<<<< HEAD
                     buildSucceededEvent = IntPtr.Zero;
                     buildFailedEvent = IntPtr.Zero;
                     return 0;
-=======
-                    get { return _targetCompactFramework; }
->>>>>>> a631eff2
                 }
 
                 public bool Compile1()
                 {
-<<<<<<< HEAD
                     return false;
-=======
-                    get { return _libPaths; }
->>>>>>> a631eff2
                 }
 
                 bool IVbcHostObjectFreeThreaded.Compile()
                 {
-<<<<<<< HEAD
                     return Compile1();
-=======
-                    get { return _outputFileName; }
->>>>>>> a631eff2
                 }
 
                 public int EndCompile(bool buildSuccess)
@@ -462,8 +301,7 @@
 
                 public void EndInitialization()
                 {
-<<<<<<< HEAD
-                    this._initialized = true;
+                    _initialized = true;
 
                     if (_emitDocComments)
                     {
@@ -494,9 +332,6 @@
 
                         this.CommandLineArgs.Add("/platform:" + _platform);
                     }
-=======
-                    _initialized = true;
->>>>>>> a631eff2
                 }
 
                 public bool IsDesignTime()
@@ -511,15 +346,11 @@
 
                 public bool SetAdditionalLibPaths(string[] additionalLibPaths)
                 {
-<<<<<<< HEAD
                     if (additionalLibPaths != null && additionalLibPaths.Length > 0)
                     {
                         _commandLineArgs.Add("/libpath:\"" + string.Join(";", additionalLibPaths) + "\"");
                     }
 
-=======
-                    _libPaths = additionalLibPaths;
->>>>>>> a631eff2
                     return true;
                 }
 
@@ -547,15 +378,11 @@
 
                 public bool SetCodePage(int codePage)
                 {
-<<<<<<< HEAD
                     if (codePage != 0)
                     {
                         _commandLineArgs.Add("/codepage:" + codePage);
                     }
 
-=======
-                    _codePage = codePage;
->>>>>>> a631eff2
                     return true;
                 }
 
@@ -586,29 +413,21 @@
 
                 public bool SetDefineConstants(string defineConstants)
                 {
-<<<<<<< HEAD
                     if (!string.IsNullOrWhiteSpace(defineConstants))
                     {
                         _commandLineArgs.Add("/define:" + defineConstants);
                     }
 
-=======
-                    _options.DefineConstants = defineConstants;
->>>>>>> a631eff2
                     return true;
                 }
 
                 public bool SetDelaySign(bool delaySign)
                 {
-<<<<<<< HEAD
                     if (delaySign)
                     {
                         _commandLineArgs.Add("/delaysign");
                     }
 
-=======
-                    _options.DelaySign = Tuple.Create(delaySign, false);
->>>>>>> a631eff2
                     return true;
                 }
 
@@ -624,16 +443,12 @@
 
                 public bool SetDocumentationFile(string documentationFile)
                 {
-<<<<<<< HEAD
                     if (!string.IsNullOrWhiteSpace(documentationFile))
                     {
                         _emitDocComments = true;
                         _docCommentFile = documentationFile;
                     }
 
-=======
-                    _options.DocumentationFile = documentationFile;
->>>>>>> a631eff2
                     return true;
                 }
 
@@ -675,30 +490,22 @@
 
                 public bool SetKeyContainer(string keyContainer)
                 {
-<<<<<<< HEAD
                     if (!string.IsNullOrWhiteSpace(keyContainer))
                     {
                         _commandLineArgs.Add("/keycontainer:\"" + keyContainer + "\"");
                     }
 
-=======
-                    _options.KeyContainer = keyContainer;
->>>>>>> a631eff2
                     return true;
                 }
 
                 public bool SetKeyFile(string keyFile)
                 {
-<<<<<<< HEAD
                     if (!string.IsNullOrWhiteSpace(keyFile))
                     {
                         //keyFile  = FileUtilities.ResolveRelativePath(keyFile, this.ProjectDirectory);
                         _commandLineArgs.Add("/keyfile:\"" + keyFile + "\"");
                     }
 
-=======
-                    _options.KeyFile = keyFile;
->>>>>>> a631eff2
                     return true;
                 }
 
@@ -717,15 +524,11 @@
 
                 public bool SetMainEntryPoint(string mainEntryPoint)
                 {
-<<<<<<< HEAD
                     if (!string.IsNullOrWhiteSpace(mainEntryPoint))
                     {
                         _commandLineArgs.Add("/main:\"" + mainEntryPoint + "\"");
                     }
 
-=======
-                    _options.MainEntryPoint = mainEntryPoint;
->>>>>>> a631eff2
                     return true;
                 }
 
@@ -741,49 +544,36 @@
 
                 public bool SetNoStandardLib(bool noStandardLib)
                 {
-<<<<<<< HEAD
                     if (noStandardLib)
                     {
                         _commandLineArgs.Add("/nostdlib");
                     }
 
-=======
-                    _noStandardLib = noStandardLib;
->>>>>>> a631eff2
                     return true;
                 }
 
                 public bool SetNoWarnings(bool noWarnings)
                 {
-<<<<<<< HEAD
                     if (noWarnings)
                     {
                         _commandLineArgs.Add("/nowarn");
                     }
 
-=======
-                    _options.NoWarnings = noWarnings;
->>>>>>> a631eff2
                     return true;
                 }
 
                 public bool SetOptimize(bool optimize)
                 {
-<<<<<<< HEAD
                     if (optimize)
                     {
                         _commandLineArgs.Add("/optimize");
                     }
 
-=======
-                    _options.Optimize = optimize;
->>>>>>> a631eff2
                     return true;
                 }
 
                 public bool SetOptionCompare(string optionCompare)
                 {
-<<<<<<< HEAD
                     if (string.Equals("binary", optionCompare, StringComparison.OrdinalIgnoreCase))
                     {
                         _commandLineArgs.Add("/optioncompare:binary");
@@ -798,38 +588,26 @@
                     {
                         return false;
                     }
-=======
-                    _options.OptionCompare = optionCompare;
-                    return true;
->>>>>>> a631eff2
                 }
 
                 public bool SetOptionExplicit(bool optionExplicit)
                 {
-<<<<<<< HEAD
                     // default is on/true
                     if (!optionExplicit)
                     {
                         _commandLineArgs.Add("/optionexplicit-");
                     }
 
-=======
-                    _options.OptionExplicit = optionExplicit;
->>>>>>> a631eff2
                     return true;
                 }
 
                 public bool SetOptionStrict(bool optionStrict)
                 {
-<<<<<<< HEAD
                     if (optionStrict)
                     {
                         _commandLineArgs.Add("/optionstrict");
                     }
 
-=======
-                    _options.OptionStrict = _optionStrict ? "On" : "Custom";
->>>>>>> a631eff2
                     return true;
                 }
 
@@ -837,53 +615,36 @@
                 {
                     if (string.Equals("custom", optionStrictType, StringComparison.OrdinalIgnoreCase))
                     {
-<<<<<<< HEAD
                         _commandLineArgs.Add("/optionstrict:custom");
                         return true;
                     }
                     else
                     {
                         return false;
-=======
-                        _options.OptionStrict = optionStrictType;
->>>>>>> a631eff2
                     }
                 }
 
                 public bool SetOutputAssembly(string outputAssembly)
                 {
-<<<<<<< HEAD
-                    this._outputFileName = Path.GetFileName(outputAssembly);
+                    _outputFileName = Path.GetFileName(outputAssembly);
                     _commandLineArgs.Add("/out:\"" + outputAssembly + "\"");
-=======
-                    _outputFileName = Path.GetFileName(outputAssembly);
->>>>>>> a631eff2
                     return true;
                 }
 
                 public bool SetPlatform(string platform)
                 {
-<<<<<<< HEAD
                     _platform = platform;
-=======
-                    _options.Platform = _platform;
->>>>>>> a631eff2
                     return true;
                 }
 
                 public bool SetPlatformWith32BitPreference(string platform)
                 {
-<<<<<<< HEAD
                     SetPlatform(platform);
-=======
-                    _options.PlatformWith32BitPreference = _platform;
->>>>>>> a631eff2
                     return true;
                 }
 
                 public bool SetReferences(ITaskItem[] references)
                 {
-<<<<<<< HEAD
                     if (references != null && references.Length > 0)
                     {
                         foreach (var current in references)
@@ -895,15 +656,11 @@
                         }
                     }
 
-=======
-                    _references = references ?? SpecializedCollections.EmptyEnumerable<MSB.Framework.ITaskItem>();
->>>>>>> a631eff2
                     return true;
                 }
 
                 public bool SetAnalyzers(ITaskItem[] analyzerReferences)
                 {
-<<<<<<< HEAD
                     if (analyzerReferences != null && analyzerReferences.Length > 0)
                     {
                         foreach (var current in analyzerReferences)
@@ -912,15 +669,11 @@
                         }
                     }
 
-=======
-                    _analyzerReferences = analyzerReferences ?? SpecializedCollections.EmptyEnumerable<MSB.Framework.ITaskItem>();
->>>>>>> a631eff2
                     return true;
                 }
 
                 public bool SetAdditionalFiles(ITaskItem[] additionalFiles)
                 {
-<<<<<<< HEAD
                     if (additionalFiles != null)
                     {
                         _additionalFiles = additionalFiles;
@@ -931,23 +684,16 @@
                         }
                     }
                         
-=======
-                    _additionalFiles = additionalFiles ?? SpecializedCollections.EmptyEnumerable<MSB.Framework.ITaskItem>();
->>>>>>> a631eff2
                     return true;
                 }
 
                 public bool SetRemoveIntegerChecks(bool removeIntegerChecks)
                 {
-<<<<<<< HEAD
                     if (removeIntegerChecks)
                     {
                         _commandLineArgs.Add("/removeintchecks");
                     }
 
-=======
-                    _options.CheckForOverflowUnderflow = !removeIntegerChecks;
->>>>>>> a631eff2
                     return true;
                 }
 
@@ -979,57 +725,41 @@
 
                 public bool SetRootNamespace(string rootNamespace)
                 {
-<<<<<<< HEAD
                     if (!string.IsNullOrWhiteSpace(rootNamespace))
                     {
                         _commandLineArgs.Add("/rootnamespace:\"" + rootNamespace + "\"");
                     }
 
-=======
-                    _options.RootNamespace = rootNamespace;
->>>>>>> a631eff2
                     return true;
                 }
 
                 public bool SetSdkPath(string sdkPath)
                 {
-<<<<<<< HEAD
                     if (!string.IsNullOrWhiteSpace(sdkPath))
                     {
                         _commandLineArgs.Add("/sdkpath:\"" + sdkPath + "\"");
                     }
 
-=======
-                    _sdkPath = sdkPath;
->>>>>>> a631eff2
                     return true;
                 }
 
                 public bool SetSources(ITaskItem[] sources)
                 {
-<<<<<<< HEAD
                     if (sources != null)
                     {
                         _sources = sources;
                     }
 
-=======
-                    _sources = sources ?? SpecializedCollections.EmptyEnumerable<MSB.Framework.ITaskItem>();
->>>>>>> a631eff2
                     return true;
                 }
 
                 public bool SetTargetCompactFramework(bool targetCompactFramework)
                 {
-<<<<<<< HEAD
                     if (targetCompactFramework)
                     {
                         _commandLineArgs.Add("/netcf");
                     }
 
-=======
-                    _targetCompactFramework = targetCompactFramework;
->>>>>>> a631eff2
                     return true;
                 }
 
@@ -1037,15 +767,7 @@
                 {
                     if (!string.IsNullOrWhiteSpace(targetType))
                     {
-<<<<<<< HEAD
                         _targetType = targetType.ToLower();
-=======
-                        OutputKind outputKind;
-                        if (VisualBasicProjectFile.TryGetOutputKind(targetType, out outputKind))
-                        {
-                            _options.OutputKind = outputKind;
-                        }
->>>>>>> a631eff2
                     }
 
                     return true;
@@ -1053,29 +775,21 @@
 
                 public bool SetRuleSet(string ruleSetFile)
                 {
-<<<<<<< HEAD
                     if (!string.IsNullOrWhiteSpace(ruleSetFile))
                     {
                         _commandLineArgs.Add("/ruleset:\"" + ruleSetFile + "\"");
                     }
 
-=======
-                    _options.RuleSetFile = ruleSetFile;
->>>>>>> a631eff2
                     return true;
                 }
 
                 public bool SetTreatWarningsAsErrors(bool treatWarningsAsErrors)
                 {
-<<<<<<< HEAD
                     if (treatWarningsAsErrors)
                     {
                         _commandLineArgs.Add("/warnaserror");
                     }
 
-=======
-                    _options.WarningsAsErrors = treatWarningsAsErrors;
->>>>>>> a631eff2
                     return true;
                 }
 
@@ -1093,22 +807,7 @@
                 {
                     if (!string.IsNullOrWhiteSpace(warningsNotAsErrors))
                     {
-<<<<<<< HEAD
                         _commandLineArgs.Add("/warnaserror-:" + warningsNotAsErrors);
-=======
-                        foreach (var warning in warnings.Split(s_warningSeparators, StringSplitOptions.None))
-                        {
-                            int warningId = 0;
-                            if (Int32.TryParse(warning, out warningId))
-                            {
-                                _warnings["BC" + warningId.ToString("0000")] = reportStyle;
-                            }
-                            else
-                            {
-                                _warnings[warning] = reportStyle;
-                            }
-                        }
->>>>>>> a631eff2
                     }
 
                     return true;
@@ -1146,15 +845,11 @@
 
                 public bool SetOptionInfer(bool optionInfer)
                 {
-<<<<<<< HEAD
                     if (optionInfer)
                     {
                         _commandLineArgs.Add("/optioninfer");
                     }
 
-=======
-                    _options.OptionInfer = optionInfer;
->>>>>>> a631eff2
                     return true;
                 }
 
@@ -1168,46 +863,35 @@
                     return true;
                 }
 
-                public bool SetLanguageVersion(string _languageVersion)
-                {
-<<<<<<< HEAD
-                    if (!string.IsNullOrWhiteSpace(_languageVersion))
-                    {
-                        _commandLineArgs.Add("/languageversion:" + _languageVersion);
-                    }
-
-=======
-                    _options.LanguageVersion = _languageVersion;
-                    return true;
-                }
-
-                public bool SetVBRuntime(string VBRuntime)
-                {
-                    _vbRuntime = VBRuntime;
-                    _options.VBRuntime = VBRuntime;
->>>>>>> a631eff2
-                    return true;
-                }
-
-                public bool SetVBRuntime(string VBRuntime)
-                {
-                    if (!string.IsNullOrEmpty(VBRuntime))
-                    {
-                        if (string.Equals("Default", VBRuntime, StringComparison.OrdinalIgnoreCase))
+                public bool SetLanguageVersion(string languageVersion)
+                {
+                    if (!string.IsNullOrWhiteSpace(languageVersion))
+                    {
+                        _commandLineArgs.Add("/languageversion:" + languageVersion);
+                    }
+
+                    return true;
+                }
+
+                public bool SetVBRuntime(string vbRuntime)
+                {
+                    if (!string.IsNullOrEmpty(vbRuntime))
+                    {
+                        if (string.Equals("Default", vbRuntime, StringComparison.OrdinalIgnoreCase))
                         {
                             _commandLineArgs.Add("/vbruntime+");
                         }
-                        else if (string.Equals("Embed", VBRuntime, StringComparison.OrdinalIgnoreCase))
+                        else if (string.Equals("Embed", vbRuntime, StringComparison.OrdinalIgnoreCase))
                         {
                             _commandLineArgs.Add("/vbruntime*");
                         }
-                        else if (string.Equals("None", VBRuntime, StringComparison.OrdinalIgnoreCase))
+                        else if (string.Equals("None", vbRuntime, StringComparison.OrdinalIgnoreCase))
                         {
                             _commandLineArgs.Add("/vbruntime-");
                         }
                         else
                         {
-                            _commandLineArgs.Add("/vbruntime:\"" + VBRuntime + "\"");
+                            _commandLineArgs.Add("/vbruntime:\"" + vbRuntime + "\"");
                         }
                     }
 
