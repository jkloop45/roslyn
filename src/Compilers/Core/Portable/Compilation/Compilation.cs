﻿// Copyright (c) Microsoft.  All Rights Reserved.  Licensed under the Apache License, Version 2.0.  See License.txt in the project root for license information.

using System;
using System.Collections.Concurrent;
using System.Collections.Generic;
using System.Collections.Immutable;
using System.Diagnostics;
using System.IO;
using System.Linq;
using System.Reflection;
using System.Reflection.Metadata;
using System.Text;
using System.Threading;
using Microsoft.CodeAnalysis.CodeGen;
using Microsoft.CodeAnalysis.Collections;
using Microsoft.CodeAnalysis.Diagnostics;
using Microsoft.CodeAnalysis.Emit;
using Microsoft.CodeAnalysis.Symbols;
using Roslyn.Utilities;

namespace Microsoft.CodeAnalysis
{
    /// <summary>
    /// The compilation object is an immutable representation of a single invocation of the
    /// compiler. Although immutable, a compilation is also on-demand, and will realize and cache
    /// data as necessary. A compilation can produce a new compilation from existing compilation
    /// with the application of small deltas. In many cases, it is more efficient than creating a
    /// new compilation from scratch, as the new compilation can reuse information from the old
    /// compilation.
    /// </summary>
    public abstract partial class Compilation
    {
        // Inverse of syntaxTrees array (i.e. maps tree to index)
        internal readonly ImmutableDictionary<SyntaxTree, int> syntaxTreeOrdinalMap;

        /// <summary>
        /// Returns true if this is a case sensitive compilation, false otherwise.  Case sensitivity
        /// affects compilation features such as name lookup as well as choosing what names to emit
        /// when there are multiple different choices (for example between a virtual method and an
        /// override).
        /// </summary>
        public abstract bool IsCaseSensitive { get; }

        /// <summary>
        /// Used for test purposes only to emulate missing members.
        /// </summary>
        private SmallDictionary<int, bool> _lazyMakeWellKnownTypeMissingMap;

        /// <summary>
        /// Used for test purposes only to emulate missing members.
        /// </summary>
        private SmallDictionary<int, bool> _lazyMakeMemberMissingMap;

        private Dictionary<string, string> _lazyFeatures;

        internal Compilation(
            string name,
            ImmutableArray<MetadataReference> references,
            Type submissionReturnType,
            Type hostObjectType,
            bool isSubmission,
            ImmutableDictionary<SyntaxTree, int> syntaxTreeOrdinalMap,
            AsyncQueue<CompilationEvent> eventQueue)
        {
            Debug.Assert(!references.IsDefault);

            this.AssemblyName = name;
            this.ExternalReferences = references;
            this.syntaxTreeOrdinalMap = syntaxTreeOrdinalMap;
            this.EventQueue = eventQueue;

            if (isSubmission)
            {
                _lazySubmissionSlotIndex = SubmissionSlotIndexToBeAllocated;
                this.SubmissionReturnType = submissionReturnType ?? typeof(object);
                this.HostObjectType = hostObjectType;
            }
            else
            {
                _lazySubmissionSlotIndex = SubmissionSlotIndexNotApplicable;
            }
        }

        internal abstract AnalyzerDriver AnalyzerForLanguage(ImmutableArray<DiagnosticAnalyzer> analyzers, AnalyzerManager analyzerManager, CancellationToken cancellationToken);

        /// <summary>
        /// Gets the source language ("C#" or "Visual Basic").
        /// </summary>
        public abstract string Language { get; }

        internal static void ValidateSubmissionParameters(Compilation previousSubmission, Type returnType, ref Type hostObjectType)
        {
            if (hostObjectType != null && !IsValidHostObjectType(hostObjectType))
            {
                throw new ArgumentException(CodeAnalysisResources.ReturnTypeCannotBeValuePointerbyRefOrOpen, nameof(hostObjectType));
            }

            if (returnType != null && !IsValidSubmissionReturnType(returnType))
            {
                throw new ArgumentException(CodeAnalysisResources.ReturnTypeCannotBeVoidByRefOrOpen, nameof(returnType));
            }

            if (previousSubmission != null)
            {
                if (hostObjectType == null)
                {
                    hostObjectType = previousSubmission.HostObjectType;
                }
                else if (hostObjectType != previousSubmission.HostObjectType)
                {
                    throw new ArgumentException(CodeAnalysisResources.TypeMustBeSameAsHostObjectTypeOfPreviousSubmission, nameof(hostObjectType));
                }

                // Force the previous submission to be analyzed. This is required for anonymous types unification.
                if (previousSubmission.GetDiagnostics().Any(d => d.Severity == DiagnosticSeverity.Error))
                {
                    throw new InvalidOperationException(CodeAnalysisResources.PreviousSubmissionHasErrors);
                }
            }
        }

        /// <summary>
        /// Checks options passed to submission compilation constructor.
        /// Throws an exception if the options are not applicable to submissions.
        /// </summary>
        internal static void CheckSubmissionOptions(CompilationOptions options)
        {
            if (options == null)
            {
                return;
            }

            if (options.OutputKind.IsValid() && options.OutputKind != OutputKind.DynamicallyLinkedLibrary)
            {
                throw new ArgumentException(CodeAnalysisResources.InvalidOutputKindForSubmission, nameof(options));
            }

            if (options.CryptoKeyContainer != null || options.CryptoKeyFile != null || options.DelaySign != null || !options.CryptoPublicKey.IsEmpty)
            {
                throw new ArgumentException(CodeAnalysisResources.InvalidCompilationOptions, nameof(options));
            }
        }

        /// <summary>
        /// Creates a new compilation equivalent to this one with different symbol instances.
        /// </summary>
        public Compilation Clone()
        {
            return CommonClone();
        }

        protected abstract Compilation CommonClone();

        /// <summary>
        /// Returns a new compilation with a given event queue.
        /// </summary>
        internal abstract Compilation WithEventQueue(AsyncQueue<CompilationEvent> eventQueue);

        /// <summary>
        /// Gets a new <see cref="SemanticModel"/> for the specified syntax tree.
        /// </summary>
        /// <param name="syntaxTree">The specificed syntax tree.</param>
        /// <param name="ignoreAccessibility">
        /// True if the SemanticModel should ignore accessibility rules when answering semantic questions.
        /// </param>
        public SemanticModel GetSemanticModel(SyntaxTree syntaxTree, bool ignoreAccessibility = false)
        {
            return CommonGetSemanticModel(syntaxTree, ignoreAccessibility);
        }

        protected abstract SemanticModel CommonGetSemanticModel(SyntaxTree syntaxTree, bool ignoreAccessibility);

        /// <summary>
        /// Returns a new INamedTypeSymbol representing an error type with the given name and arity
        /// in the given optional container.
        /// </summary>
        public abstract INamedTypeSymbol CreateErrorTypeSymbol(INamespaceOrTypeSymbol container, string name, int arity);

        #region Name

        internal const string UnspecifiedModuleAssemblyName = "?";

        /// <summary>
        /// Simple assembly name, or null if not specified.
        /// </summary>
        /// <remarks>
        /// The name is used for determining internals-visible-to relationship with referenced assemblies.
        /// 
        /// If the compilation represents an assembly the value of <see cref="AssemblyName"/> is its simple name.
        /// 
        /// Unless <see cref="CompilationOptions.ModuleName"/> specifies otherwise the module name
        /// written to metadata is <see cref="AssemblyName"/> with an extension based upon <see cref="CompilationOptions.OutputKind"/>.
        /// </remarks>
        public string AssemblyName { get; }

        internal static void CheckAssemblyName(string assemblyName)
        {
            // We could only allow name == null if OutputKind is Module. 
            // However we couldn't check such condition here since one wouldn't be able to call WithName(...).WithOptions(...).
            // It does no harm that we allow name == null for assemblies as well, so we don't enforce it.

            if (assemblyName != null)
            {
                MetadataHelpers.ValidateAssemblyOrModuleName(assemblyName, "assemblyName");
            }
        }

        internal string MakeSourceAssemblySimpleName()
        {
            return AssemblyName ?? UnspecifiedModuleAssemblyName;
        }

        internal string MakeSourceModuleName()
        {
            return Options.ModuleName ??
                   (AssemblyName != null ? AssemblyName + Options.OutputKind.GetDefaultExtension() : UnspecifiedModuleAssemblyName);
        }

        /// <summary>
        /// Creates a compilation with the specified assembly name.
        /// </summary>
        /// <param name="assemblyName">The new assembly name.</param>
        /// <returns>A new compilation.</returns>
        public Compilation WithAssemblyName(string assemblyName)
        {
            return CommonWithAssemblyName(assemblyName);
        }

        protected abstract Compilation CommonWithAssemblyName(string outputName);

        #endregion

        #region Options

        /// <summary>
        /// Gets the options the compilation was created with.
        /// </summary>
        public CompilationOptions Options { get { return CommonOptions; } }

        protected abstract CompilationOptions CommonOptions { get; }

        /// <summary>
        /// Creates a new compilation with the specified compilation options.
        /// </summary>
        /// <param name="options">The new options.</param>
        /// <returns>A new compilation.</returns>
        public Compilation WithOptions(CompilationOptions options)
        {
            return CommonWithOptions(options);
        }

        protected abstract Compilation CommonWithOptions(CompilationOptions options);

        #endregion

        #region Submissions

        // An index in the submission slot array. Allocated lazily in compilation phase based upon the slot index of the previous submission.
        // Special values:
        // -1 ... neither this nor previous submissions in the chain allocated a slot (the submissions don't contain code)
        // -2 ... the slot of this submission hasn't been determined yet
        // -3 ... this is not a submission compilation
        private int _lazySubmissionSlotIndex;
        private const int SubmissionSlotIndexNotApplicable = -3;
        private const int SubmissionSlotIndexToBeAllocated = -2;

        /// <summary>
        /// True if the compilation represents an interactive submission.
        /// </summary>
        internal bool IsSubmission
        {
            get
            {
                return _lazySubmissionSlotIndex != SubmissionSlotIndexNotApplicable;
            }
        }

        /// <summary>
        /// Gets or allocates a runtime submission slot index for this compilation.
        /// </summary>
        /// <returns>Non-negative integer if this is a submission and it or a previous submission contains code, negative integer otherwise.</returns>
        internal int GetSubmissionSlotIndex()
        {
            if (_lazySubmissionSlotIndex == SubmissionSlotIndexToBeAllocated)
            {
                // TODO (tomat): remove recursion
                int lastSlotIndex = PreviousSubmission?.GetSubmissionSlotIndex() ?? 0;
                _lazySubmissionSlotIndex = HasCodeToEmit() ? lastSlotIndex + 1 : lastSlotIndex;
            }

            return _lazySubmissionSlotIndex;
        }

        // The type of interactive submission result requested by the host, or null if this compilation doesn't represent a submission. 
        //
        // The type is resolved to a symbol when the Script's instance ctor symbol is constructed. The symbol needs to be resolved against
        // the references of this compilation.
        //
        // Consider (tomat): As an alternative to Reflection Type we could hold onto any piece of information that lets us 
        // resolve the type symbol when needed.

        /// <summary>
        /// The type object that represents the type of submission result the host requested.
        /// </summary>
        internal Type SubmissionReturnType { get; }

        internal static bool IsValidSubmissionReturnType(Type type)
        {
            return !(type == typeof(void) || type.IsByRef || type.GetTypeInfo().ContainsGenericParameters);
        }

        /// <summary>
        /// The type of the host object or null if not specified for this compilation.
        /// </summary>
        internal Type HostObjectType { get; }

        internal static bool IsValidHostObjectType(Type type)
        {
            var info = type.GetTypeInfo();
            return !(info.IsValueType || info.IsPointer || info.IsByRef || info.ContainsGenericParameters);
        }

        /// <summary>
        /// Returns the type of the submission return value.
        /// </summary>
        /// <param name="hasValue">
        /// True if the submission has a return value, i.e. if the submission
        /// ends with an expression statement.
        /// </param>
        /// <exception cref="InvalidOperationException">
        /// The compilation doesn't represent a submission
        /// (<see cref="IsSubmission"/> return false).
        /// </exception>
        /// <returns>
        /// Null if the type of the last expression is unknown, 
        /// <see cref="void"/> if the type of the last expression statement is
        /// void or if the submission is not an expression statement, or
        /// otherwise the type of the last expression.
        /// </returns>
        /// <remarks>
        /// Note that the return type is <see cref="void"/> if the last
        /// statement is a non-expression statement e.g.,
        /// <code>System.Console.WriteLine();</code>
        /// and if the statement is an expression statement of type void e.g,
        /// <code>System.Console.WriteLine()</code>. However,
        /// <paramref name="hasValue"/> is false in the former case and true
        /// in the latter.
        /// </remarks>
        public ITypeSymbol GetSubmissionResultType(out bool hasValue)
        {
            return CommonGetSubmissionResultType(out hasValue);
        }

        protected abstract ITypeSymbol CommonGetSubmissionResultType(out bool hasValue);

        /// <summary>
        /// The previous submission compilation, or null if either this
        /// compilation doesn't represent a submission or the submission is the
        /// first submission in a submission chain.
        /// </summary>
        public Compilation PreviousSubmission { get { return CommonPreviousSubmission; } }

        protected abstract Compilation CommonPreviousSubmission { get; }

        /// <summary>
        /// Returns a new compilation with the given compilation set as the
        /// previous submission.
        /// </summary>
        public Compilation WithPreviousSubmission(Compilation newPreviousSubmission)
        {
            return CommonWithPreviousSubmission(newPreviousSubmission);
        }

        protected abstract Compilation CommonWithPreviousSubmission(Compilation newPreviousSubmission);

        #endregion

        #region Syntax Trees

        /// <summary>
        /// Gets the syntax trees (parsed from source code) that this compilation was created with.
        /// </summary>
        public IEnumerable<SyntaxTree> SyntaxTrees { get { return CommonSyntaxTrees; } }
        protected abstract IEnumerable<SyntaxTree> CommonSyntaxTrees { get; }

        /// <summary>
        /// Creates a new compilation with additional syntax trees.
        /// </summary>
        /// <param name="trees">The new syntax trees.</param>
        /// <returns>A new compilation.</returns>
        public Compilation AddSyntaxTrees(params SyntaxTree[] trees)
        {
            return CommonAddSyntaxTrees(trees);
        }

        /// <summary>
        /// Creates a new compilation with additional syntax trees.
        /// </summary>
        /// <param name="trees">The new syntax trees.</param>
        /// <returns>A new compilation.</returns>
        public Compilation AddSyntaxTrees(IEnumerable<SyntaxTree> trees)
        {
            return CommonAddSyntaxTrees(trees);
        }

        protected abstract Compilation CommonAddSyntaxTrees(IEnumerable<SyntaxTree> trees);

        /// <summary>
        /// Creates a new compilation without the specified syntax trees. Preserves metadata info for use with trees
        /// added later.
        /// </summary>
        /// <param name="trees">The new syntax trees.</param>
        /// <returns>A new compilation.</returns>
        public Compilation RemoveSyntaxTrees(params SyntaxTree[] trees)
        {
            return CommonRemoveSyntaxTrees(trees);
        }

        /// <summary>
        /// Creates a new compilation without the specified syntax trees. Preserves metadata info for use with trees
        /// added later.
        /// </summary>
        /// <param name="trees">The new syntax trees.</param>
        /// <returns>A new compilation.</returns>
        public Compilation RemoveSyntaxTrees(IEnumerable<SyntaxTree> trees)
        {
            return CommonRemoveSyntaxTrees(trees);
        }

        protected abstract Compilation CommonRemoveSyntaxTrees(IEnumerable<SyntaxTree> trees);

        /// <summary>
        /// Creates a new compilation without any syntax trees. Preserves metadata info for use with
        /// trees added later.
        /// </summary>
        public Compilation RemoveAllSyntaxTrees()
        {
            return CommonRemoveAllSyntaxTrees();
        }

        protected abstract Compilation CommonRemoveAllSyntaxTrees();

        /// <summary>
        /// Creates a new compilation with an old syntax tree replaced with a new syntax tree.
        /// Reuses metadata from old compilation object.
        /// </summary>
        /// <param name="newTree">The new tree.</param>
        /// <param name="oldTree">The old tree.</param>
        /// <returns>A new compilation.</returns>
        public Compilation ReplaceSyntaxTree(SyntaxTree oldTree, SyntaxTree newTree)
        {
            return CommonReplaceSyntaxTree(oldTree, newTree);
        }

        protected abstract Compilation CommonReplaceSyntaxTree(SyntaxTree oldTree, SyntaxTree newTree);

        /// <summary>
        /// Returns true if this compilation contains the specified tree. False otherwise.
        /// </summary>
        /// <param name="syntaxTree">A syntax tree.</param>
        public bool ContainsSyntaxTree(SyntaxTree syntaxTree)
        {
            return CommonContainsSyntaxTree(syntaxTree);
        }

        protected abstract bool CommonContainsSyntaxTree(SyntaxTree syntaxTree);

        /// <summary>
        /// The event queue that this compilation was created with.
        /// </summary>
        internal readonly AsyncQueue<CompilationEvent> EventQueue;

        #endregion

        #region References

        internal static ImmutableArray<MetadataReference> ValidateReferences<T>(IEnumerable<MetadataReference> references)
            where T : CompilationReference
        {
            var result = references.AsImmutableOrEmpty();
            for (int i = 0; i < result.Length; i++)
            {
                var reference = result[i];
                if (reference == null)
                {
                    throw new ArgumentNullException("references[" + i + "]");
                }

                var peReference = reference as PortableExecutableReference;
                if (peReference == null && !(reference is T))
                {
                    Debug.Assert(reference is UnresolvedMetadataReference || reference is CompilationReference);
                    throw new ArgumentException(String.Format("Reference of type '{0}' is not valid for this compilation.", reference.GetType()), "references[" + i + "]");
                }
            }

            return result;
        }

        internal CommonReferenceManager GetBoundReferenceManager()
        {
            return CommonGetBoundReferenceManager();
        }

        internal abstract CommonReferenceManager CommonGetBoundReferenceManager();

        /// <summary>
        /// Metadata references passed to the compilation constructor.
        /// </summary>
        public ImmutableArray<MetadataReference> ExternalReferences { get; }

        /// <summary>
        /// Unique metadata references specified via #r directive in the source code of this compilation.
        /// </summary>
        public abstract ImmutableArray<MetadataReference> DirectiveReferences { get; }

        /// <summary>
        /// All reference directives used in this compilation.
        /// </summary>
        internal abstract IEnumerable<ReferenceDirective> ReferenceDirectives { get; }

        /// <summary>
        /// Maps values of #r references to resolved metadata references.
        /// </summary>
        internal abstract IDictionary<string, MetadataReference> ReferenceDirectiveMap { get; }

        /// <summary>
        /// All metadata references -- references passed to the compilation
        /// constructor as well as references specified via #r directives.
        /// </summary>
        public IEnumerable<MetadataReference> References
        {
            get
            {
                foreach (var reference in ExternalReferences)
                {
                    yield return reference;
                }

                foreach (var reference in DirectiveReferences)
                {
                    yield return reference;
                }
            }
        }

        /// <summary>
        /// Creates a metadata reference for this compilation.
        /// </summary>
        /// <param name="aliases">
        /// Optional aliases that can be used to refer to the compilation root namespace via extern alias directive.
        /// </param>
        /// <param name="embedInteropTypes">
        /// Embed the COM types from the reference so that the compiled
        /// application no longer requires a primary interop assembly (PIA).
        /// </param>
        public abstract CompilationReference ToMetadataReference(ImmutableArray<string> aliases = default(ImmutableArray<string>), bool embedInteropTypes = false);

        /// <summary>
        /// Creates a new compilation with the specified references.
        /// </summary>
        /// <param name="newReferences">
        /// The new references.
        /// </param>
        /// <returns>A new compilation.</returns>
        public Compilation WithReferences(IEnumerable<MetadataReference> newReferences)
        {
            return this.CommonWithReferences(newReferences);
        }

        /// <summary>
        /// Creates a new compilation with the specified references.
        /// </summary>
        /// <param name="newReferences">The new references.</param>
        /// <returns>A new compilation.</returns>
        public Compilation WithReferences(params MetadataReference[] newReferences)
        {
            return this.WithReferences((IEnumerable<MetadataReference>)newReferences);
        }

        /// <summary>
        /// Creates a new compilation with the specified references.
        /// </summary>
        protected abstract Compilation CommonWithReferences(IEnumerable<MetadataReference> newReferences);

        /// <summary>
        /// Creates a new compilation with additional metadata references.
        /// </summary>
        /// <param name="references">The new references.</param>
        /// <returns>A new compilation.</returns>
        public Compilation AddReferences(params MetadataReference[] references)
        {
            return AddReferences((IEnumerable<MetadataReference>)references);
        }

        /// <summary>
        /// Creates a new compilation with additional metadata references.
        /// </summary>
        /// <param name="references">The new references.</param>
        /// <returns>A new compilation.</returns>
        public Compilation AddReferences(IEnumerable<MetadataReference> references)
        {
            if (references == null)
            {
                throw new ArgumentNullException(nameof(references));
            }

            if (references.IsEmpty())
            {
                return this;
            }

            return CommonWithReferences(this.ExternalReferences.Union(references));
        }

        /// <summary>
        /// Creates a new compilation without the specified metadata references.
        /// </summary>
        /// <param name="references">The new references.</param>
        /// <returns>A new compilation.</returns>
        public Compilation RemoveReferences(params MetadataReference[] references)
        {
            return RemoveReferences((IEnumerable<MetadataReference>)references);
        }

        /// <summary>
        /// Creates a new compilation without the specified metadata references.
        /// </summary>
        /// <param name="references">The new references.</param>
        /// <returns>A new compilation.</returns>
        public Compilation RemoveReferences(IEnumerable<MetadataReference> references)
        {
            if (references == null)
            {
                throw new ArgumentNullException(nameof(references));
            }

            if (references.IsEmpty())
            {
                return this;
            }

            var refSet = new HashSet<MetadataReference>(this.ExternalReferences);

            //EDMAURER if AddingReferences accepts duplicates, then a consumer supplying a list with
            //duplicates to add will not know exactly which to remove. Let them supply a list with
            //duplicates here.
            foreach (var r in references.Distinct())
            {
                if (!refSet.Remove(r))
                {
                    throw new ArgumentException($"MetadataReference '{r}' not found to remove", nameof(references));
                }
            }

            return CommonWithReferences(refSet);
        }

        /// <summary>
        /// Creates a new compilation without any metadata references.
        /// </summary>
        public Compilation RemoveAllReferences()
        {
            return CommonWithReferences(SpecializedCollections.EmptyEnumerable<MetadataReference>());
        }

        /// <summary>
        /// Creates a new compilation with an old metadata reference replaced with a new metadata
        /// reference.
        /// </summary>
        /// <param name="newReference">The new reference.</param>
        /// <param name="oldReference">The old reference.</param>
        /// <returns>A new compilation.</returns>
        public Compilation ReplaceReference(MetadataReference oldReference, MetadataReference newReference)
        {
            if (oldReference == null)
            {
                throw new ArgumentNullException(nameof(oldReference));
            }

            if (newReference == null)
            {
                return this.RemoveReferences(oldReference);
            }

            return this.RemoveReferences(oldReference).AddReferences(newReference);
        }

        /// <summary>
        /// Gets the <see cref="IAssemblySymbol"/> or <see cref="IModuleSymbol"/> for a metadata reference used to create this
        /// compilation.
        /// </summary>
        /// <param name="reference">The target reference.</param>
        /// <returns>
        /// Assembly or module symbol corresponding to the given reference or null if there is none.
        /// </returns>
        public ISymbol GetAssemblyOrModuleSymbol(MetadataReference reference)
        {
            return CommonGetAssemblyOrModuleSymbol(reference);
        }

        protected abstract ISymbol CommonGetAssemblyOrModuleSymbol(MetadataReference reference);

        /// <summary>
        /// Gets the <see cref="MetadataReference"/> that corresponds to the assembly symbol. 
        /// </summary>
        /// <param name="assemblySymbol">The target symbol.</param>
        public MetadataReference GetMetadataReference(IAssemblySymbol assemblySymbol)
        {
            return CommonGetMetadataReference(assemblySymbol);
        }

        protected abstract MetadataReference CommonGetMetadataReference(IAssemblySymbol assemblySymbol);

        /// <summary>
        /// Assembly identities of all assemblies directly referenced by this compilation.
        /// </summary>
        /// <remarks>
        /// Includes identities of references passed in the compilation constructor 
        /// as well as those specified via directives in source code. 
        /// </remarks>
        public abstract IEnumerable<AssemblyIdentity> ReferencedAssemblyNames { get; }

        #endregion

        #region Symbols

        /// <summary>
        /// The <see cref="IAssemblySymbol"/> that represents the assembly being created.
        /// </summary>
        public IAssemblySymbol Assembly { get { return CommonAssembly; } }
        protected abstract IAssemblySymbol CommonAssembly { get; }

        /// <summary>
        /// Gets the <see cref="IModuleSymbol"/> for the module being created by compiling all of
        /// the source code.
        /// </summary>
        public IModuleSymbol SourceModule { get { return CommonSourceModule; } }
        protected abstract IModuleSymbol CommonSourceModule { get; }

        /// <summary>
        /// The root namespace that contains all namespaces and types defined in source code or in 
        /// referenced metadata, merged into a single namespace hierarchy.
        /// </summary>
        public INamespaceSymbol GlobalNamespace { get { return CommonGlobalNamespace; } }
        protected abstract INamespaceSymbol CommonGlobalNamespace { get; }

        /// <summary>
        /// Gets the corresponding compilation namespace for the specified module or assembly namespace.
        /// </summary>
        public INamespaceSymbol GetCompilationNamespace(INamespaceSymbol namespaceSymbol)
        {
            return CommonGetCompilationNamespace(namespaceSymbol);
        }

        protected abstract INamespaceSymbol CommonGetCompilationNamespace(INamespaceSymbol namespaceSymbol);

        internal abstract CommonAnonymousTypeManager CommonAnonymousTypeManager { get; }

        /// <summary>
        /// Returns the Main method that will serves as the entry point of the assembly, if it is
        /// executable (and not a script).
        /// </summary>
        public IMethodSymbol GetEntryPoint(CancellationToken cancellationToken)
        {
            return CommonGetEntryPoint(cancellationToken);
        }

        protected abstract IMethodSymbol CommonGetEntryPoint(CancellationToken cancellationToken);

        /// <summary>
        /// Get the symbol for the predefined type from the Cor Library referenced by this
        /// compilation.
        /// </summary>
        public INamedTypeSymbol GetSpecialType(SpecialType specialType)
        {
            return CommonGetSpecialType(specialType);
        }

        /// <summary>
        /// Returns true if the type is System.Type.
        /// </summary>
        internal abstract bool IsSystemTypeReference(ITypeSymbol type);

        protected abstract INamedTypeSymbol CommonGetSpecialType(SpecialType specialType);

        internal abstract ISymbol CommonGetWellKnownTypeMember(WellKnownMember member);

        /// <summary>
        /// Returns true if the specified type is equal to or derives from System.Attribute well-known type.
        /// </summary>
        internal abstract bool IsAttributeType(ITypeSymbol type);

        /// <summary>
        /// The INamedTypeSymbol for the .NET System.Object type, which could have a TypeKind of
        /// Error if there was no COR Library in this Compilation.
        /// </summary>
        public INamedTypeSymbol ObjectType { get { return CommonObjectType; } }
        protected abstract INamedTypeSymbol CommonObjectType { get; }

        /// <summary>
        /// The TypeSymbol for the type 'dynamic' in this Compilation.
        /// </summary>
        public ITypeSymbol DynamicType { get { return CommonDynamicType; } }
        protected abstract ITypeSymbol CommonDynamicType { get; }

        /// <summary>
        /// A symbol representing the implicit Script class. This is null if the class is not
        /// defined in the compilation.
        /// </summary>
        public INamedTypeSymbol ScriptClass { get { return CommonScriptClass; } }
        protected abstract INamedTypeSymbol CommonScriptClass { get; }

        /// <summary>
        /// Returns a new ArrayTypeSymbol representing an array type tied to the base types of the
        /// COR Library in this Compilation.
        /// </summary>
        public IArrayTypeSymbol CreateArrayTypeSymbol(ITypeSymbol elementType, int rank = 1)
        {
            return CommonCreateArrayTypeSymbol(elementType, rank);
        }

        protected abstract IArrayTypeSymbol CommonCreateArrayTypeSymbol(ITypeSymbol elementType, int rank);

        /// <summary>
        /// Returns a new PointerTypeSymbol representing a pointer type tied to a type in this
        /// Compilation.
        /// </summary>
        public IPointerTypeSymbol CreatePointerTypeSymbol(ITypeSymbol pointedAtType)
        {
            return CommonCreatePointerTypeSymbol(pointedAtType);
        }

        protected abstract IPointerTypeSymbol CommonCreatePointerTypeSymbol(ITypeSymbol elementType);

        /// <summary>
        /// Gets the type within the compilation's assembly and all referenced assemblies (other than
        /// those that can only be referenced via an extern alias) using its canonical CLR metadata name.
        /// </summary>
        /// <returns>Null if the type can't be found.</returns>
        /// <remarks>
        /// Since VB does not have the concept of extern aliases, it considers all referenced assemblies.
        /// </remarks>
        public INamedTypeSymbol GetTypeByMetadataName(string fullyQualifiedMetadataName)
        {
            return CommonGetTypeByMetadataName(fullyQualifiedMetadataName);
        }

        protected abstract INamedTypeSymbol CommonGetTypeByMetadataName(string metadataName);

        #endregion

        #region Diagnostics

        internal static readonly CompilationStage DefaultDiagnosticsStage = CompilationStage.Compile;

        /// <summary>
        /// Gets the diagnostics produced during the parsing stage.
        /// </summary>
        public abstract ImmutableArray<Diagnostic> GetParseDiagnostics(CancellationToken cancellationToken = default(CancellationToken));

        /// <summary>
        /// Gets the diagnostics produced during symbol declaration.
        /// </summary>
        public abstract ImmutableArray<Diagnostic> GetDeclarationDiagnostics(CancellationToken cancellationToken = default(CancellationToken));

        /// <summary>
        /// Gets the diagnostics produced during the analysis of method bodies and field initializers.
        /// </summary>
        public abstract ImmutableArray<Diagnostic> GetMethodBodyDiagnostics(CancellationToken cancellationToken = default(CancellationToken));

        /// <summary>
        /// Gets all the diagnostics for the compilation, including syntax, declaration, and
        /// binding. Does not include any diagnostics that might be produced during emit, see
        /// <see cref="EmitResult"/>.
        /// </summary>
        public abstract ImmutableArray<Diagnostic> GetDiagnostics(CancellationToken cancellationToken = default(CancellationToken));

        internal abstract CommonMessageProvider MessageProvider { get; }

        /// <param name="accumulator">Bag to which filtered diagnostics will be added.</param>
        /// <param name="incoming">Diagnostics to be filtered.</param>
        /// <returns>True if there were no errors or warnings-as-errors.</returns>
        internal abstract bool FilterAndAppendAndFreeDiagnostics(DiagnosticBag accumulator, ref DiagnosticBag incoming);

        /// <summary>
        /// Modifies the incoming diagnostic, for example escalating its severity, or discarding it (returning null).
        /// </summary>
        /// <param name="diagnostic"></param>
        /// <returns>The modified diagnostic, or null</returns>
        internal abstract Diagnostic FilterDiagnostic(Diagnostic diagnostic);

        #endregion

        #region Resources

        /// <summary>
        /// Create a stream filled with default win32 resources.
        /// </summary>
        public Stream CreateDefaultWin32Resources(bool versionResource, bool noManifest, Stream manifestContents, Stream iconInIcoFormat)
        {
            //Win32 resource encodings use a lot of 16bit values. Do all of the math checked with the
            //expectation that integer types are well-chosen with size in mind.
            checked
            {
                var result = new MemoryStream(1024);

                //start with a null resource just as rc.exe does
                AppendNullResource(result);

                if (versionResource)
                    AppendDefaultVersionResource(result);

                if (!noManifest)
                {
                    if (this.Options.OutputKind.IsApplication())
                    {
                        // Applications use a default manifest if one is not specified.
                        if (manifestContents == null)
                        {
                            manifestContents = typeof(Compilation).GetTypeInfo().Assembly.GetManifestResourceStream("Microsoft.CodeAnalysis.Resources.default.win32manifest");
                        }
                    }
                    else
                    {
                        // Modules never have manifests, even if one is specified.
                        //Debug.Assert(!this.Options.OutputKind.IsNetModule() || manifestContents == null);
                    }

                    if (manifestContents != null)
                    {
                        Win32ResourceConversions.AppendManifestToResourceStream(result, manifestContents, !this.Options.OutputKind.IsApplication());
                    }
                }

                if (iconInIcoFormat != null)
                {
                    Win32ResourceConversions.AppendIconToResourceStream(result, iconInIcoFormat);
                }

                result.Position = 0;
                return result;
            }
        }

        internal static void AppendNullResource(Stream resourceStream)
        {
            var writer = new BinaryWriter(resourceStream);
            writer.Write((UInt32)0);
            writer.Write((UInt32)0x20);
            writer.Write((UInt16)0xFFFF);
            writer.Write((UInt16)0);
            writer.Write((UInt16)0xFFFF);
            writer.Write((UInt16)0);
            writer.Write((UInt32)0);            //DataVersion
            writer.Write((UInt16)0);            //MemoryFlags
            writer.Write((UInt16)0);            //LanguageId
            writer.Write((UInt32)0);            //Version 
            writer.Write((UInt32)0);            //Characteristics 
        }

        protected abstract void AppendDefaultVersionResource(Stream resourceStream);

        internal enum Win32ResourceForm : byte
        {
            UNKNOWN,
            COFF,
            RES
        }

        internal Win32ResourceForm DetectWin32ResourceForm(Stream win32Resources)
        {
            var reader = new BinaryReader(win32Resources, Encoding.Unicode);

            var initialPosition = win32Resources.Position;
            var initial32Bits = reader.ReadUInt32();
            win32Resources.Position = initialPosition;

            //RC.EXE output starts with a resource that contains no data.
            if (initial32Bits == 0)
                return Win32ResourceForm.RES;
            else if ((initial32Bits & 0xFFFF0000) != 0 || (initial32Bits & 0x0000FFFF) != 0xFFFF)
                // See CLiteWeightStgdbRW::FindObjMetaData in peparse.cpp
                return Win32ResourceForm.COFF;
            else
                return Win32ResourceForm.UNKNOWN;
        }

        internal Cci.ResourceSection MakeWin32ResourcesFromCOFF(Stream win32Resources, DiagnosticBag diagnostics)
        {
            if (win32Resources == null)
            {
                return null;
            }

            Cci.ResourceSection resources;

            try
            {
                resources = COFFResourceReader.ReadWin32ResourcesFromCOFF(win32Resources);
            }
            catch (BadImageFormatException ex)
            {
                diagnostics.Add(MessageProvider.CreateDiagnostic(MessageProvider.ERR_BadWin32Resource, Location.None, ex.Message));
                return null;
            }
            catch (IOException ex)
            {
                diagnostics.Add(MessageProvider.CreateDiagnostic(MessageProvider.ERR_BadWin32Resource, Location.None, ex.Message));
                return null;
            }
            catch (ResourceException ex)
            {
                diagnostics.Add(MessageProvider.CreateDiagnostic(MessageProvider.ERR_BadWin32Resource, Location.None, ex.Message));
                return null;
            }

            return resources;
        }

        internal List<Win32Resource> MakeWin32ResourceList(Stream win32Resources, DiagnosticBag diagnostics)
        {
            if (win32Resources == null)
            {
                return null;
            }
            List<RESOURCE> resources;

            try
            {
                resources = CvtResFile.ReadResFile(win32Resources);
            }
            catch (ResourceException ex)
            {
                diagnostics.Add(MessageProvider.CreateDiagnostic(MessageProvider.ERR_BadWin32Resource, Location.None, ex.Message));
                return null;
            }

            if (resources == null)
            {
                return null;
            }

            var resourceList = new List<Win32Resource>();

            foreach (var r in resources)
            {
                var result = new Win32Resource(
                    data: r.data,
                    codePage: 0,
                    languageId: r.LanguageId,
                    //EDMAURER converting to int from ushort. 
                    //Go to short first to avoid sign extension. 
                    id: unchecked((short)r.pstringName.Ordinal),
                    name: r.pstringName.theString,
                    typeId: unchecked((short)r.pstringType.Ordinal),
                    typeName: r.pstringType.theString
                );

                resourceList.Add(result);
            }

            return resourceList;
        }

        internal void ReportManifestResourceDuplicates(
            IEnumerable<ResourceDescription> manifestResources,
            IEnumerable<string> addedModuleNames,
            IEnumerable<string> addedModuleResourceNames,
            DiagnosticBag diagnostics)
        {
            if (Options.OutputKind == OutputKind.NetModule && !(manifestResources != null && manifestResources.Any()))
            {
                return;
            }

            var uniqueResourceNames = new HashSet<string>();

            if (manifestResources != null && manifestResources.Any())
            {
                var uniqueFileNames = new HashSet<string>(StringComparer.OrdinalIgnoreCase);
                foreach (var resource in manifestResources)
                {
                    if (!uniqueResourceNames.Add(resource.ResourceName))
                    {
                        diagnostics.Add(MessageProvider.CreateDiagnostic(MessageProvider.ERR_ResourceNotUnique, Location.None, resource.ResourceName));
                    }

                    // file name could be null if resource is embedded
                    var fileName = resource.FileName;
                    if (fileName != null && !uniqueFileNames.Add(fileName))
                    {
                        diagnostics.Add(MessageProvider.CreateDiagnostic(MessageProvider.ERR_ResourceFileNameNotUnique, Location.None, fileName));
                    }
                }

                foreach (var fileName in addedModuleNames)
                {
                    if (!uniqueFileNames.Add(fileName))
                    {
                        diagnostics.Add(MessageProvider.CreateDiagnostic(MessageProvider.ERR_ResourceFileNameNotUnique, Location.None, fileName));
                    }
                }
            }

            if (Options.OutputKind != OutputKind.NetModule)
            {
                foreach (string name in addedModuleResourceNames)
                {
                    if (!uniqueResourceNames.Add(name))
                    {
                        diagnostics.Add(MessageProvider.CreateDiagnostic(MessageProvider.ERR_ResourceNotUnique, Location.None, name));
                    }
                }
            }
        }

        #endregion

        /// <summary>
        /// Constructs the module serialization properties out of the compilation options of this compilation.
        /// </summary>
        internal ModulePropertiesForSerialization ConstructModuleSerializationProperties(
            EmitOptions emitOptions,
            string targetRuntimeVersion,
            Guid moduleVersionId = default(Guid))
        {
            CompilationOptions compilationOptions = this.Options;
            Platform platform = compilationOptions.Platform;

            if (!platform.IsValid())
            {
                platform = Platform.AnyCpu;
            }

            bool requires64bits = platform.Requires64Bit();

            ushort fileAlignment;
            if (emitOptions.FileAlignment == 0 || !CompilationOptions.IsValidFileAlignment(emitOptions.FileAlignment))
            {
                fileAlignment = requires64bits
                    ? ModulePropertiesForSerialization.DefaultFileAlignment64Bit
                    : ModulePropertiesForSerialization.DefaultFileAlignment32Bit;
            }
            else
            {
                fileAlignment = (ushort)emitOptions.FileAlignment;
            }

            ulong baseAddress = unchecked(emitOptions.BaseAddress + 0x8000) & (requires64bits ? 0xffffffffffff0000 : 0x00000000ffff0000);

            // cover values smaller than 0x8000, overflow and default value 0):
            if (baseAddress == 0)
            {
                OutputKind outputKind = compilationOptions.OutputKind;

                if (outputKind == OutputKind.ConsoleApplication ||
                    outputKind == OutputKind.WindowsApplication ||
                    outputKind == OutputKind.WindowsRuntimeApplication)
                {
                    baseAddress = (requires64bits) ? ModulePropertiesForSerialization.DefaultExeBaseAddress64Bit : ModulePropertiesForSerialization.DefaultExeBaseAddress32Bit;
                }
                else
                {
                    baseAddress = (requires64bits) ? ModulePropertiesForSerialization.DefaultDllBaseAddress64Bit : ModulePropertiesForSerialization.DefaultDllBaseAddress32Bit;
                }
            }

            ulong sizeOfHeapCommit = requires64bits
                ? ModulePropertiesForSerialization.DefaultSizeOfHeapCommit64Bit
                : ModulePropertiesForSerialization.DefaultSizeOfHeapCommit32Bit;

            // Dev10 always uses the default value for 32bit for sizeOfHeapReserve.
            // check with link -dump -headers <filename>
            const ulong sizeOfHeapReserve = ModulePropertiesForSerialization.DefaultSizeOfHeapReserve32Bit;

            ulong sizeOfStackReserve = requires64bits
                ? ModulePropertiesForSerialization.DefaultSizeOfStackReserve64Bit
                : ModulePropertiesForSerialization.DefaultSizeOfStackReserve32Bit;

            ulong sizeOfStackCommit = requires64bits
                ? ModulePropertiesForSerialization.DefaultSizeOfStackCommit64Bit
                : ModulePropertiesForSerialization.DefaultSizeOfStackCommit32Bit;

            SubsystemVersion subsystemVer = (emitOptions.SubsystemVersion.Equals(SubsystemVersion.None) || !emitOptions.SubsystemVersion.IsValid)
                ? SubsystemVersion.Default(compilationOptions.OutputKind.IsValid() ? compilationOptions.OutputKind : OutputKind.DynamicallyLinkedLibrary, platform)
                : emitOptions.SubsystemVersion;

            return new ModulePropertiesForSerialization(
                persistentIdentifier: moduleVersionId,
                fileAlignment: fileAlignment,
                targetRuntimeVersion: targetRuntimeVersion,
                platform: platform,
                trackDebugData: false,
                baseAddress: baseAddress,
                sizeOfHeapReserve: sizeOfHeapReserve,
                sizeOfHeapCommit: sizeOfHeapCommit,
                sizeOfStackReserve: sizeOfStackReserve,
                sizeOfStackCommit: sizeOfStackCommit,
                enableHighEntropyVA: emitOptions.HighEntropyVirtualAddressSpace,
                strongNameSigned: HasStrongName,
                configureToExecuteInAppContainer: compilationOptions.OutputKind == OutputKind.WindowsRuntimeApplication,
                subsystemVersion: subsystemVer);
        }

        #region Emit

        internal bool HasStrongName
        {
            get
            {
                return !IsDelaySigned
                    && Options.OutputKind != OutputKind.NetModule
                    && StrongNameKeys.CanProvideStrongName;
            }
        }

        internal bool IsRealSigned
        {
            get
            {
                // A module cannot be signed. The native compiler allowed one to create a netmodule with an AssemblyKeyFile 
                // or Container attribute (or specify a key via the cmd line). When the module was linked into an assembly,
                // alink would sign the assembly. So rather than give an error we just don't sign when outputting a module.

                return !IsDelaySigned
                    && Options.OutputKind != OutputKind.NetModule
                    && StrongNameKeys.CanSign;
            }
        }

        /// <summary>
        /// Return true if the compilation contains any code or types.
        /// </summary>
        internal abstract bool HasCodeToEmit();

        internal abstract bool IsDelaySigned { get; }
        internal abstract StrongNameKeys StrongNameKeys { get; }

        internal abstract CommonPEModuleBuilder CreateModuleBuilder(
            EmitOptions emitOptions,
            IEnumerable<ResourceDescription> manifestResources,
            Func<IAssemblySymbol, AssemblyIdentity> assemblySymbolMapper,
            CompilationTestData testData,
            DiagnosticBag diagnostics,
            CancellationToken cancellationToken);

        // TODO: private protected
        internal abstract bool CompileImpl(
            CommonPEModuleBuilder moduleBuilder,
            Stream win32Resources,
            Stream xmlDocStream,
            bool generateDebugInfo,
            DiagnosticBag diagnostics,
            Predicate<ISymbol> filterOpt,
            CancellationToken cancellationToken);

        internal bool Compile(
            CommonPEModuleBuilder moduleBuilder,
            Stream win32Resources,
            Stream xmlDocStream,
            bool generateDebugInfo,
            DiagnosticBag diagnostics,
            Predicate<ISymbol> filterOpt,
            CancellationToken cancellationToken)
        {
            try
            {
                return CompileImpl(
                    moduleBuilder,
                    win32Resources,
                    xmlDocStream,
                    generateDebugInfo,
                    diagnostics,
                    filterOpt,
                    cancellationToken);
            }
            finally
            {
                moduleBuilder.CompilationFinished();
            }
        }

        internal void EnsureAnonymousTypeTemplates(CancellationToken cancellationToken)
        {
            if (this.GetSubmissionSlotIndex() >= 0 && HasCodeToEmit())
            {
                if (!this.CommonAnonymousTypeManager.AreTemplatesSealed)
                {
                    var discardedDiagnostics = DiagnosticBag.GetInstance();

                    var moduleBeingBuilt = this.CreateModuleBuilder(
                        emitOptions: EmitOptions.Default,
                        manifestResources: null,
                        assemblySymbolMapper: null,
                        testData: null,
                        diagnostics: discardedDiagnostics,
                        cancellationToken: cancellationToken);

                    if (moduleBeingBuilt != null)
                    {
                        Compile(
                            moduleBeingBuilt,
                            win32Resources: null,
                            xmlDocStream: null,
                            generateDebugInfo: false,
                            diagnostics: discardedDiagnostics,
                            filterOpt: null,
                            cancellationToken: cancellationToken);
                    }

                    discardedDiagnostics.Free();
                }

                Debug.Assert(this.CommonAnonymousTypeManager.AreTemplatesSealed);
            }
            else
            {
                this.PreviousSubmission?.EnsureAnonymousTypeTemplates(cancellationToken);
            }
        }

        /// <summary>
        /// Emit the IL for the compiled source code into the specified stream.
        /// </summary>
        /// <param name="peStream">Stream to which the compilation will be written.</param>
        /// <param name="pdbStream">Stream to which the compilation's debug info will be written.  Null to forego PDB generation.</param>
        /// <param name="xmlDocumentationStream">Stream to which the compilation's XML documentation will be written.  Null to forego XML generation.</param>
        /// <param name="win32Resources">Stream from which the compilation's Win32 resources will be read (in RES format).  
        /// Null to indicate that there are none. The RES format begins with a null resource entry.</param>
        /// <param name="manifestResources">List of the compilation's managed resources.  Null to indicate that there are none.</param>
        /// <param name="options">Emit options.</param>
        /// <param name="cancellationToken">To cancel the emit process.</param>
        public EmitResult Emit(
            Stream peStream,
            Stream pdbStream = null,
            Stream xmlDocumentationStream = null,
            Stream win32Resources = null,
            IEnumerable<ResourceDescription> manifestResources = null,
            EmitOptions options = null,
            CancellationToken cancellationToken = default(CancellationToken))
        {
            if (peStream == null)
            {
                throw new ArgumentNullException(nameof(peStream));
            }

            if (!peStream.CanWrite)
            {
                throw new ArgumentException(CodeAnalysisResources.StreamMustSupportWrite, nameof(peStream));
            }

            if (pdbStream != null && !pdbStream.CanWrite)
            {
                throw new ArgumentException(CodeAnalysisResources.StreamMustSupportWrite, nameof(pdbStream));
            }

            return Emit(
                peStream,
                pdbStream,
                xmlDocumentationStream,
                win32Resources,
                manifestResources,
                options,
                testData: null,
                getHostDiagnostics: null,
                cancellationToken: cancellationToken);
        }

        /// <summary>
        /// Emit the IL for the compiled source code into the specified stream.
        /// </summary>
        /// <param name="peStreamProvider">Provides the PE stream the compiler will write to.</param>
        /// <param name="pdbStreamProvider">Provides the PDB stream the compiler will write to.</param>
        /// <param name="xmlDocumentationStreamProvider">Stream to which the compilation's XML documentation will be written.  Null to forego XML generation.</param>
        /// <param name="win32ResourcesProvider">Stream from which the compilation's Win32 resources will be read (in RES format).  
        /// Null to indicate that there are none. The RES format begins with a null resource entry.</param>
        /// <param name="manifestResources">List of the compilation's managed resources.  Null to indicate that there are none.</param>
        /// <param name="options">Emit options.</param>
        /// <param name="getHostDiagnostics">Returns any extra diagnostics produced by the host of the compiler.</param>
        /// <param name="cancellationToken">To cancel the emit process.</param>
        internal EmitResult Emit(
            EmitStreamProvider peStreamProvider,
            EmitStreamProvider pdbStreamProvider,
            EmitStreamProvider xmlDocumentationStreamProvider,
            EmitStreamProvider win32ResourcesProvider,
            IEnumerable<ResourceDescription> manifestResources,
            EmitOptions options,
            Func<ImmutableArray<Diagnostic>> getHostDiagnostics,
            CancellationToken cancellationToken)
        {
            return Emit(
                peStreamProvider,
                pdbStreamProvider,
                xmlDocumentationStreamProvider,
                win32ResourcesProvider,
                manifestResources,
                options,
                testData: null,
                getHostDiagnostics: getHostDiagnostics,
                cancellationToken: cancellationToken);
        }

        /// <summary>
        /// This overload is only intended to be directly called by tests that want to pass <paramref name="testData"/>.
        /// The map is used for storing a list of methods and their associated IL.
        /// </summary>
        /// <returns>True if emit succeeded.</returns>
        internal EmitResult Emit(
            Stream peStream,
            Stream pdbStream,
            Stream xmlDocumentationStream,
            Stream win32Resources,
            IEnumerable<ResourceDescription> manifestResources,
            EmitOptions options,
            CompilationTestData testData,
            Func<ImmutableArray<Diagnostic>> getHostDiagnostics,
            CancellationToken cancellationToken)
        {
            return Emit(
                new SimpleEmitStreamProvider(peStream),
                (pdbStream != null) ? new SimpleEmitStreamProvider(pdbStream) : null,
                (xmlDocumentationStream != null) ? new SimpleEmitStreamProvider(xmlDocumentationStream) : null,
                (win32Resources != null) ? new SimpleEmitStreamProvider(win32Resources) : null,
                manifestResources,
                options,
                testData,
                getHostDiagnostics,
                cancellationToken);
        }

        /// <summary>
        /// Emit the differences between the compilation and the previous generation
        /// for Edit and Continue. The differences are expressed as added and changed
        /// symbols, and are emitted as metadata, IL, and PDB deltas. A representation
        /// of the current compilation is returned as an EmitBaseline for use in a
        /// subsequent Edit and Continue.
        /// </summary>
        public EmitDifferenceResult EmitDifference(
            EmitBaseline baseline,
            IEnumerable<SemanticEdit> edits,
            Stream metadataStream,
            Stream ilStream,
            Stream pdbStream,
            ICollection<MethodDefinitionHandle> updatedMethods,
            CancellationToken cancellationToken = default(CancellationToken))
        {
            return EmitDifference(baseline, edits, s => false, metadataStream, ilStream, pdbStream, updatedMethods, cancellationToken);
        }

        /// <summary>
        /// Emit the differences between the compilation and the previous generation
        /// for Edit and Continue. The differences are expressed as added and changed
        /// symbols, and are emitted as metadata, IL, and PDB deltas. A representation
        /// of the current compilation is returned as an EmitBaseline for use in a
        /// subsequent Edit and Continue.
        /// </summary>
        public EmitDifferenceResult EmitDifference(
            EmitBaseline baseline,
            IEnumerable<SemanticEdit> edits,
            Func<ISymbol, bool> isAddedSymbol,
            Stream metadataStream,
            Stream ilStream,
            Stream pdbStream,
            ICollection<MethodDefinitionHandle> updatedMethods,
            CancellationToken cancellationToken = default(CancellationToken))
        {
            if (baseline == null)
            {
                throw new ArgumentNullException(nameof(baseline));
            }

            // TODO: check if baseline is an assembly manifest module/netmodule
            // Do we support EnC on netmodules?

            if (edits == null)
            {
                throw new ArgumentNullException(nameof(edits));
            }

            if (isAddedSymbol == null)
            {
                throw new ArgumentNullException(nameof(isAddedSymbol));
            }

            if (metadataStream == null)
            {
                throw new ArgumentNullException(nameof(metadataStream));
            }

            if (ilStream == null)
            {
                throw new ArgumentNullException(nameof(ilStream));
            }

            if (pdbStream == null)
            {
                throw new ArgumentNullException(nameof(pdbStream));
            }

            return this.EmitDifference(baseline, edits, isAddedSymbol, metadataStream, ilStream, pdbStream, updatedMethods, null, cancellationToken);
        }

        internal abstract EmitDifferenceResult EmitDifference(
            EmitBaseline baseline,
            IEnumerable<SemanticEdit> edits,
            Func<ISymbol, bool> isAddedSymbol,
            Stream metadataStream,
            Stream ilStream,
            Stream pdbStream,
            ICollection<MethodDefinitionHandle> updatedMethodHandles,
            CompilationTestData testData,
            CancellationToken cancellationToken);
        
        /// <summary>
        /// This overload is only intended to be directly called by tests that want to pass <paramref name="testData"/>.
        /// The map is used for storing a list of methods and their associated IL.
        /// </summary>
        /// <returns>True if emit succeeded.</returns>
        internal EmitResult Emit(
            EmitStreamProvider peStreamProvider,
            EmitStreamProvider pdbStreamProvider,
            EmitStreamProvider xmlDocumentationStreamProvider,
            EmitStreamProvider win32ResourcesStreamProvider,
            IEnumerable<ResourceDescription> manifestResources,
            EmitOptions options,
            CompilationTestData testData,
            Func<ImmutableArray<Diagnostic>> getHostDiagnostics,
            CancellationToken cancellationToken)
        {
            Debug.Assert(peStreamProvider != null);

            DiagnosticBag diagnostics = new DiagnosticBag();
            if (options != null)
            {
                options.ValidateOptions(diagnostics, this.MessageProvider);
            }
            else
            {
                options = EmitOptions.Default;
            }

            if (Options.OutputKind == OutputKind.NetModule && manifestResources != null)
            {
                foreach (ResourceDescription res in manifestResources)
                {
                    if (res.FileName != null)
                    {
                        // Modules can have only embedded resources, not linked ones.
                        diagnostics.Add(MessageProvider.CreateDiagnostic(MessageProvider.ERR_ResourceInModule, Location.None));
                    }
                }
            }

            if (diagnostics.HasAnyErrors())
            {
                return ToEmitResultAndFree(diagnostics, success: false);
            }

            var moduleBeingBuilt = this.CreateModuleBuilder(
                options,
                manifestResources,
                null,
                testData,
                diagnostics,
                cancellationToken);

            if (moduleBeingBuilt == null)
            {
                return ToEmitResultAndFree(diagnostics, success: false);
            }

            var win32Resources = win32ResourcesStreamProvider?.GetStream(diagnostics);
            var xmlDocumentationStream = xmlDocumentationStreamProvider?.GetStream(diagnostics);
            if (!this.Compile(
                moduleBeingBuilt,
                win32Resources,
                xmlDocumentationStream,
                generateDebugInfo: pdbStreamProvider != null,
                diagnostics: diagnostics,
                filterOpt: null,
                cancellationToken: cancellationToken))
            {
                return ToEmitResultAndFree(diagnostics, success: false);
            }

<<<<<<< HEAD
            var hostDiagnostics = getHostDiagnostics != null
                ? getHostDiagnostics()
                : ImmutableArray<Diagnostic>.Empty;
=======
            var hostDiagnostics = getHostDiagnostics?.Invoke() ?? ImmutableArray<Diagnostic>.Empty;
>>>>>>> c26af2b3

            diagnostics.AddRange(hostDiagnostics);
            if (hostDiagnostics.Any(x => x.Severity == DiagnosticSeverity.Error))
            {
                return ToEmitResultAndFree(diagnostics, success: false);
            }

            bool success = SerializeToPeStream(
                moduleBeingBuilt,
                peStreamProvider,
                pdbStreamProvider,
                testData?.SymWriterFactory,
                diagnostics,
                metadataOnly: options.EmitMetadataOnly,
                cancellationToken: cancellationToken);

            return ToEmitResultAndFree(diagnostics, success);
        }

        private static EmitResult ToEmitResultAndFree(DiagnosticBag diagnostics, bool success)
        {
            return new EmitResult(success, diagnostics.ToReadOnlyAndFree());
        }
                
        internal bool SerializeToPeStream(
            CommonPEModuleBuilder moduleBeingBuilt,
            EmitStreamProvider peStreamProvider,
            EmitStreamProvider pdbStreamProvider,
            Func<object> testSymWriterFactory,
            DiagnosticBag diagnostics,
            bool metadataOnly,
            CancellationToken cancellationToken)
        {
            cancellationToken.ThrowIfCancellationRequested();

            Cci.PdbWriter nativePdbWriter = null;
            Stream signingInputStream = null;
            DiagnosticBag metadataDiagnostics = null;
            DiagnosticBag pdbBag = null;
            Stream pdbStream = null;
            Stream pdbTempStream = null;
            Stream peStream = null;
            Stream peTempStream = null;

            bool deterministic = this.Feature("deterministic")?.Equals("true", StringComparison.OrdinalIgnoreCase) ?? false;

            try
            {
                if (pdbStreamProvider != null)
                {
<<<<<<< HEAD
                    bool needsTempPdbStream = false;

                    if (moduleBeingBuilt.EmitOptions.DebugInformationFormat == DebugInformationFormat.Pdb)
                    {
                        // The calls ISymUnmanagedWriter2.GetDebugInfo require a file name in order to succeed.  This is 
                        // frequently used during PDB writing.  Ensure a name is provided here in the case we were given
                        // only a Stream value.
                        if (pdbOutputInfo.Stream != null && pdbOutputInfo.FileName == null)
                        {
                            pdbOutputInfo = new Cci.PdbOutputInfo(FileNameUtilities.ChangeExtension(SourceModule.Name, "pdb"), pdbOutputInfo.Stream);
                        }

                        // Native PDB writer is able to update an existing stream.
                        // It checks for length to determine whether the given stream has existing data to be updated,
                        // or whether it should start writing PDB data from scratch. Thus if not writing to a seekable empty stream ,
                        // let's create an in-memory temp stream for the PDB writer and copy all data to the actual stream at once at the end.
                        needsTempPdbStream = pdbOutputInfo.Stream != null && (!pdbOutputInfo.Stream.CanSeek || pdbOutputInfo.Stream.Length != 0);

                        nativePdbWriter = new Cci.PdbWriter(
                            pdbOutputInfo,
                            testSymWriterFactory);
                    }
                    else
                    {
                        // TODO:
                        Debug.Assert(pdbOutputInfo.Stream != null);
                        needsTempPdbStream = !pdbOutputInfo.Stream.CanSeek || pdbOutputInfo.Stream.Length != 0;
                    }

                    if (needsTempPdbStream)
                    {
                        pdbOriginalStream = pdbOutputInfo.Stream;
                        pdbTempStream = new MemoryStream();
                        pdbOutputInfo = pdbOutputInfo.WithStream(pdbTempStream);
                    }
=======
                    Func<Stream> getNativePdbStream = () =>
                    {
                        pdbStream = pdbStreamProvider.GetStream(diagnostics);
                        if (pdbStream == null)
                        {
                            return null;
                        }

                        var retStream = pdbStream;

                        // Native PDB writer is able to update an existing stream.
                        // It checks for length to determine whether the given stream has existing data to be updated,
                        // or whether it should start writing PDB data from scratch. Thus if not writing to a seekable empty stream ,
                        // let's create an in-memory temp stream for the PDB writer and copy all data to the actual stream at once at the end.
                        if (!retStream.CanSeek || retStream.Length != 0)
                        {
                            retStream = pdbTempStream = new MemoryStream();
                        }

                        return retStream;
                    };

                    // The calls ISymUnmanagedWriter2.GetDebugInfo require a file name in order to succeed.  This is 
                    // frequently used during PDB writing.  Ensure a name is provided here in the case we were given
                    // only a Stream value.
                    nativePdbWriter = new Cci.PdbWriter(
                        getNativePdbStream,
                        moduleBeingBuilt.EmitOptions.PdbFilePath ?? FileNameUtilities.ChangeExtension(SourceModule.Name, "pdb"),
                        testSymWriterFactory);
>>>>>>> c26af2b3
                }

                Func<Stream> getPeStream = () =>
                {
                    peStream = peStreamProvider.GetStream(diagnostics);
                    if (peStream == null)
                    {
                        Debug.Assert(diagnostics.HasAnyErrors());
                        return null;
                    }

                    // Signing can only be done to on-disk files. This is a limitation of the CLR APIs which we use 
                    // to perform strong naming. If this binary is configured to be signed, create a temp file, output to that
                    // then stream that to the stream that this method was called with. Otherwise output to the
                    // stream that this method was called with.
                    Stream retStream;
                    if (!metadataOnly && IsRealSigned)
                    {
                        Debug.Assert(Options.StrongNameProvider != null);

                        signingInputStream = Options.StrongNameProvider.CreateInputStream();
                        retStream = signingInputStream;
                    }
                    else
                    {
                        signingInputStream = null;
                        retStream = peStream;
                    }

                    // when in deterministic mode, we need to seek and read the stream to compute a deterministic MVID.
                    // If the underlying stream isn't readable and seekable, we need to use a temp stream.
                    if (!retStream.CanSeek || deterministic && !retStream.CanRead)
                    {
                        peTempStream = new MemoryStream();
                        return peTempStream;
                    }

                    return retStream;
                };

                Func<Stream> getPdbStreamOpt;
                if (moduleBeingBuilt.EmitOptions.DebugInformationFormat != DebugInformationFormat.Pdb)
                {
                    if (pdbTempStream != null)
                    {
                        getPdbStreamOpt = () => pdbTempStream;
                    }
                    else
                    {
                        // TODO: call a provider here
                        getPdbStreamOpt = () => pdbOutputInfo.Stream;
                    }
                }
                else
                {
                    getPdbStreamOpt = null;
                }

                metadataDiagnostics = DiagnosticBag.GetInstance();
                try
                {
                    Cci.PeWriter.WritePeToStream(
                        new EmitContext((Cci.IModule)moduleBeingBuilt, null, metadataDiagnostics),
                        this.MessageProvider,
                        getPeStream,
                        getPdbStreamOpt,
                        nativePdbWriter,
                        metadataOnly,
                        deterministic,
                        cancellationToken);

                    if (peTempStream != null)
                    {
                        peTempStream.Position = 0;
                        peTempStream.CopyTo(peStream);
                    }

                    if (pdbTempStream != null)
                    {
                        // Note: Native PDB writer may operate on the underlying stream during disposal.
                        // So close it here before we read data from the underlying stream.
                        nativePdbWriter.WritePdbToOutput();

                        pdbTempStream.Position = 0;
                        pdbTempStream.CopyTo(pdbStream);
                    }
                }
                catch (Cci.PdbWritingException ex)
                {
                    diagnostics.Add(MessageProvider.CreateDiagnostic(MessageProvider.ERR_PdbWritingFailed, Location.None, ex.Message));
                    return false;
                }
                catch (ResourceException e)
                {
                    diagnostics.Add(MessageProvider.CreateDiagnostic(MessageProvider.ERR_CantReadResource, Location.None, e.Message, e.InnerException.Message));
                    return false;
                }
                catch (PermissionSetFileReadException e)
                {
                    diagnostics.Add(MessageProvider.CreateDiagnostic(MessageProvider.ERR_PermissionSetAttributeFileReadError, Location.None, e.FileName, e.PropertyName, e.Message));
                    return false;
                }

                // translate metadata errors.
                if (!FilterAndAppendAndFreeDiagnostics(diagnostics, ref metadataDiagnostics))
                {
                    return false;
                }

                if (signingInputStream != null && peStream != null)
                {
                    Debug.Assert(Options.StrongNameProvider != null);

                    try
                    {
                        Options.StrongNameProvider.SignAssembly(StrongNameKeys, signingInputStream, peStream);
                    }
                    catch (IOException ex)
                    {
                        diagnostics.Add(StrongNameKeys.GetError(StrongNameKeys.KeyFilePath, StrongNameKeys.KeyContainer, ex.Message, MessageProvider));
                        return false;
                    }
                }
            }
            finally
            {
                peTempStream?.Dispose();
                pdbTempStream?.Dispose();
                nativePdbWriter?.Dispose();
                signingInputStream?.Dispose();
                pdbBag?.Free();
                metadataDiagnostics?.Free();
            }

            return true;
        }

        internal EmitBaseline SerializeToDeltaStreams(
            CommonPEModuleBuilder moduleBeingBuilt,
            EmitBaseline baseline,
            DefinitionMap definitionMap,
            SymbolChanges changes,
            Stream metadataStream,
            Stream ilStream,
            Stream pdbStream,
            ICollection<MethodDefinitionHandle> updatedMethods,
            DiagnosticBag diagnostics,
            Func<object> testSymWriterFactory,
            CancellationToken cancellationToken)
        {
            using (var pdbWriter = new Cci.PdbWriter(
                () => pdbStream,
                moduleBeingBuilt.EmitOptions.PdbFilePath ?? FileNameUtilities.ChangeExtension(SourceModule.Name, "pdb"),
                testSymWriterFactory))
            {
                var context = new EmitContext((Cci.IModule)moduleBeingBuilt, null, diagnostics);
                var encId = Guid.NewGuid();

                try
                {
                    var writer = new DeltaMetadataWriter(
                        context,
                        MessageProvider,
                        baseline,
                        encId,
                        definitionMap,
                        changes,
                        cancellationToken);

                    Cci.MetadataSizes metadataSizes;
                    writer.WriteMetadataAndIL(pdbWriter, metadataStream, ilStream, out metadataSizes);
                    writer.GetMethodTokens(updatedMethods);

                    return diagnostics.HasAnyErrors() ? null : writer.GetDelta(baseline, this, encId, metadataSizes);
                }
                catch (Cci.PdbWritingException e)
                {
                    diagnostics.Add(MessageProvider.CreateDiagnostic(MessageProvider.ERR_PdbWritingFailed, Location.None, e.Message));
                    return null;
                }
                catch (PermissionSetFileReadException e)
                {
                    diagnostics.Add(MessageProvider.CreateDiagnostic(MessageProvider.ERR_PermissionSetAttributeFileReadError, Location.None, e.FileName, e.PropertyName, e.Message));
                    return null;
                }
            }
        }

        internal string Feature(string p)
        {
            if (_lazyFeatures == null)
            {
                var set = new Dictionary<string, string>(StringComparer.OrdinalIgnoreCase);
                if (Options.Features != null)
                {
                    foreach (var feature in Options.Features)
                    {
                        int colon = feature.IndexOf(':');
                        if (colon > 0)
                        {
                            string name = feature.Substring(0, colon);
                            string value = feature.Substring(colon + 1);
                            set[name] = value;
                        }
                        else
                        {
                            set[feature] = "true";
                        }
                    }
                }

                Interlocked.CompareExchange(ref _lazyFeatures, set, null);
            }

            string v;
            return _lazyFeatures.TryGetValue(p, out v) ? v : null;
        }

        #endregion

        private ConcurrentDictionary<SyntaxTree, SmallConcurrentSetOfInts> _lazyTreeToUsedImportDirectivesMap;
        private static readonly Func<SyntaxTree, SmallConcurrentSetOfInts> s_createSetCallback = t => new SmallConcurrentSetOfInts();

        private ConcurrentDictionary<SyntaxTree, SmallConcurrentSetOfInts> TreeToUsedImportDirectivesMap
        {
            get
            {
                return LazyInitializer.EnsureInitialized(ref _lazyTreeToUsedImportDirectivesMap);
            }
        }

        internal void MarkImportDirectiveAsUsed(SyntaxNode node)
        {
            MarkImportDirectiveAsUsed(node.SyntaxTree, node.Span.Start);
        }

        internal void MarkImportDirectiveAsUsed(SyntaxTree syntaxTree, int position)
        {
            if (syntaxTree != null)
            {
                var set = TreeToUsedImportDirectivesMap.GetOrAdd(syntaxTree, s_createSetCallback);
                set.Add(position);
            }
        }

        internal bool IsImportDirectiveUsed(SyntaxTree syntaxTree, int position)
        {
            SmallConcurrentSetOfInts usedImports;

            return syntaxTree != null &&
                TreeToUsedImportDirectivesMap.TryGetValue(syntaxTree, out usedImports) &&
                usedImports.Contains(position);
        }

        /// <summary>
        /// The compiler needs to define an ordering among different partial class in different syntax trees
        /// in some cases, because emit order for fields in structures, for example, is semantically important.
        /// This function defines an ordering among syntax trees in this compilation.
        /// </summary>
        internal int CompareSyntaxTreeOrdering(SyntaxTree tree1, SyntaxTree tree2)
        {
            if (tree1 == tree2)
            {
                return 0;
            }

            Debug.Assert(this.ContainsSyntaxTree(tree1));
            Debug.Assert(this.ContainsSyntaxTree(tree2));

            return this.syntaxTreeOrdinalMap[tree1] - this.syntaxTreeOrdinalMap[tree2];
        }

        internal int GetSyntaxTreeOrdinal(SyntaxTree tree)
        {
            Debug.Assert(this.ContainsSyntaxTree(tree));
            return this.syntaxTreeOrdinalMap[tree];
        }

        /// <summary>
        /// Compare two source locations, using their containing trees, and then by Span.First within a tree. 
        /// Can be used to get a total ordering on declarations, for example.
        /// </summary>
        internal abstract int CompareSourceLocations(Location loc1, Location loc2);

        /// <summary>
        /// Return the lexically first of two locations.
        /// </summary>
        internal TLocation FirstSourceLocation<TLocation>(TLocation first, TLocation second)
            where TLocation : Location
        {
            if (CompareSourceLocations(first, second) <= 0)
            {
                return first;
            }
            else
            {
                return second;
            }
        }

        /// <summary>
        /// Return the lexically first of multiple locations.
        /// </summary>
        internal TLocation FirstSourceLocation<TLocation>(ImmutableArray<TLocation> locations)
            where TLocation : Location
        {
            if (locations.IsEmpty)
            {
                return null;
            }

            var result = locations[0];

            for (int i = 1; i < locations.Length; i++)
            {
                result = FirstSourceLocation(result, locations[i]);
            }

            return result;
        }

        #region Logging Helpers

        // Following helpers are used when logging ETW events. These helpers are invoked only if we are running
        // under an ETW listener that has requested 'verbose' logging. In other words, these helpers will never
        // be invoked in the 'normal' case (i.e. when the code is running on user's machine and no ETW listener
        // is involved).

        // Note: Most of the below helpers are unused at the moment - but we would like to keep them around in
        // case we decide we need more verbose logging in certain cases for debugging.
        internal string GetMessage(CompilationStage stage)
        {
            return string.Format("{0} ({1})", this.AssemblyName, stage.ToString());
        }

        internal string GetMessage(ITypeSymbol source, ITypeSymbol destination)
        {
            if (source == null || destination == null) return this.AssemblyName;
            return string.Format("{0}: {1} {2} -> {3} {4}", this.AssemblyName, source.TypeKind.ToString(), source.Name, destination.TypeKind.ToString(), destination.Name);
        }

        #endregion

        #region Declaration Name Queries

        /// <summary>
        /// Return true if there is a source declaration symbol name that meets given predicate.
        /// </summary>
        public abstract bool ContainsSymbolsWithName(Func<string, bool> predicate, SymbolFilter filter = SymbolFilter.TypeAndMember, CancellationToken cancellationToken = default(CancellationToken));

        /// <summary>
        /// Return source declaration symbols whose name meets given predicate.
        /// </summary>
        public abstract IEnumerable<ISymbol> GetSymbolsWithName(Func<string, bool> predicate, SymbolFilter filter = SymbolFilter.TypeAndMember, CancellationToken cancellationToken = default(CancellationToken));

        #endregion

        internal void MakeMemberMissing(WellKnownMember member)
        {
            MakeMemberMissing((int)member);
        }

        internal void MakeMemberMissing(SpecialMember member)
        {
            MakeMemberMissing(-(int)member - 1);
        }

        internal bool IsMemberMissing(WellKnownMember member)
        {
            return IsMemberMissing((int)member);
        }

        internal bool IsMemberMissing(SpecialMember member)
        {
            return IsMemberMissing(-(int)member - 1);
        }

        private void MakeMemberMissing(int member)
        {
            if (_lazyMakeMemberMissingMap == null)
            {
                _lazyMakeMemberMissingMap = new SmallDictionary<int, bool>();
            }

            _lazyMakeMemberMissingMap[member] = true;
        }

        private bool IsMemberMissing(int member)
        {
            return _lazyMakeMemberMissingMap != null && _lazyMakeMemberMissingMap.ContainsKey(member);
        }

        internal void MakeTypeMissing(WellKnownType type)
        {
            if (_lazyMakeWellKnownTypeMissingMap == null)
            {
                _lazyMakeWellKnownTypeMissingMap = new SmallDictionary<int, bool>();
            }

            _lazyMakeWellKnownTypeMissingMap[(int)type] = true;
        }

        internal bool IsTypeMissing(WellKnownType type)
        {
            return _lazyMakeWellKnownTypeMissingMap != null && _lazyMakeWellKnownTypeMissingMap.ContainsKey((int)type);
        }
    }
}<|MERGE_RESOLUTION|>--- conflicted
+++ resolved
@@ -1584,13 +1584,7 @@
                 return ToEmitResultAndFree(diagnostics, success: false);
             }
 
-<<<<<<< HEAD
-            var hostDiagnostics = getHostDiagnostics != null
-                ? getHostDiagnostics()
-                : ImmutableArray<Diagnostic>.Empty;
-=======
             var hostDiagnostics = getHostDiagnostics?.Invoke() ?? ImmutableArray<Diagnostic>.Empty;
->>>>>>> c26af2b3
 
             diagnostics.AddRange(hostDiagnostics);
             if (hostDiagnostics.Any(x => x.Severity == DiagnosticSeverity.Error))
@@ -1636,48 +1630,12 @@
             Stream peTempStream = null;
 
             bool deterministic = this.Feature("deterministic")?.Equals("true", StringComparison.OrdinalIgnoreCase) ?? false;
+            bool emitPortablePdb = moduleBeingBuilt.EmitOptions.DebugInformationFormat != DebugInformationFormat.Pdb;
 
             try
             {
-                if (pdbStreamProvider != null)
-                {
-<<<<<<< HEAD
-                    bool needsTempPdbStream = false;
-
-                    if (moduleBeingBuilt.EmitOptions.DebugInformationFormat == DebugInformationFormat.Pdb)
-                    {
-                        // The calls ISymUnmanagedWriter2.GetDebugInfo require a file name in order to succeed.  This is 
-                        // frequently used during PDB writing.  Ensure a name is provided here in the case we were given
-                        // only a Stream value.
-                        if (pdbOutputInfo.Stream != null && pdbOutputInfo.FileName == null)
-                        {
-                            pdbOutputInfo = new Cci.PdbOutputInfo(FileNameUtilities.ChangeExtension(SourceModule.Name, "pdb"), pdbOutputInfo.Stream);
-                        }
-
-                        // Native PDB writer is able to update an existing stream.
-                        // It checks for length to determine whether the given stream has existing data to be updated,
-                        // or whether it should start writing PDB data from scratch. Thus if not writing to a seekable empty stream ,
-                        // let's create an in-memory temp stream for the PDB writer and copy all data to the actual stream at once at the end.
-                        needsTempPdbStream = pdbOutputInfo.Stream != null && (!pdbOutputInfo.Stream.CanSeek || pdbOutputInfo.Stream.Length != 0);
-
-                        nativePdbWriter = new Cci.PdbWriter(
-                            pdbOutputInfo,
-                            testSymWriterFactory);
-                    }
-                    else
-                    {
-                        // TODO:
-                        Debug.Assert(pdbOutputInfo.Stream != null);
-                        needsTempPdbStream = !pdbOutputInfo.Stream.CanSeek || pdbOutputInfo.Stream.Length != 0;
-                    }
-
-                    if (needsTempPdbStream)
-                    {
-                        pdbOriginalStream = pdbOutputInfo.Stream;
-                        pdbTempStream = new MemoryStream();
-                        pdbOutputInfo = pdbOutputInfo.WithStream(pdbTempStream);
-                    }
-=======
+                if (!emitPortablePdb && pdbStreamProvider != null)
+                {
                     Func<Stream> getNativePdbStream = () =>
                     {
                         pdbStream = pdbStreamProvider.GetStream(diagnostics);
@@ -1707,7 +1665,32 @@
                         getNativePdbStream,
                         moduleBeingBuilt.EmitOptions.PdbFilePath ?? FileNameUtilities.ChangeExtension(SourceModule.Name, "pdb"),
                         testSymWriterFactory);
->>>>>>> c26af2b3
+                }
+
+                Func<Stream> getPortablePdbStream;
+                if (emitPortablePdb)
+                {
+                    getPortablePdbStream = () =>
+                    {
+                        pdbStream = pdbStreamProvider.GetStream(diagnostics);
+                        if (pdbStream == null)
+                        {
+                            Debug.Assert(diagnostics.HasAnyErrors());
+                            return null;
+                        }
+
+                        var retStream = pdbStream;
+                        if (!retStream.CanSeek)
+                        {
+                            retStream = pdbTempStream = new MemoryStream();
+                        }
+
+                        return retStream;
+                    };
+                }
+                else
+                {
+                    getPortablePdbStream = null;
                 }
 
                 Func<Stream> getPeStream = () =>
@@ -1748,24 +1731,6 @@
                     return retStream;
                 };
 
-                Func<Stream> getPdbStreamOpt;
-                if (moduleBeingBuilt.EmitOptions.DebugInformationFormat != DebugInformationFormat.Pdb)
-                {
-                    if (pdbTempStream != null)
-                    {
-                        getPdbStreamOpt = () => pdbTempStream;
-                    }
-                    else
-                    {
-                        // TODO: call a provider here
-                        getPdbStreamOpt = () => pdbOutputInfo.Stream;
-                    }
-                }
-                else
-                {
-                    getPdbStreamOpt = null;
-                }
-
                 metadataDiagnostics = DiagnosticBag.GetInstance();
                 try
                 {
@@ -1773,7 +1738,7 @@
                         new EmitContext((Cci.IModule)moduleBeingBuilt, null, metadataDiagnostics),
                         this.MessageProvider,
                         getPeStream,
-                        getPdbStreamOpt,
+                        getPortablePdbStream,
                         nativePdbWriter,
                         metadataOnly,
                         deterministic,
@@ -1789,7 +1754,7 @@
                     {
                         // Note: Native PDB writer may operate on the underlying stream during disposal.
                         // So close it here before we read data from the underlying stream.
-                        nativePdbWriter.WritePdbToOutput();
+                        nativePdbWriter?.WritePdbToOutput();
 
                         pdbTempStream.Position = 0;
                         pdbTempStream.CopyTo(pdbStream);
