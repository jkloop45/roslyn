﻿// Copyright (c) Microsoft.  All Rights Reserved.  Licensed under the Apache License, Version 2.0.  See License.txt in the project root for license information.

using System;
using System.Reflection.Metadata;
using System.Text;
using Microsoft.CodeAnalysis;
using Microsoft.CodeAnalysis.ExpressionEvaluator;
using Roslyn.Utilities;

namespace Microsoft.CodeAnalysis.ExpressionEvaluator
{
    internal sealed class PortableImportRecord : ImportRecord
    {
        private readonly ImportTargetKind _targetKind;
        private readonly string _alias;
        private readonly AssemblyReferenceHandle _targetAssemblyHandle;
        private readonly Handle _targetTypeHandle;
        private readonly string _targetNamespaceName;

        public override ImportTargetKind TargetKind => _targetKind;
        public override string Alias => _alias;
        public override string TargetString => _targetNamespaceName;

        private PortableImportRecord(
            ImportTargetKind targetKind,
            string alias,
            AssemblyReferenceHandle targetAssemblyHandle,
            Handle targetTypeHandle,
            string targetNamespaceName)
        {
            _targetKind = targetKind;
            _alias = alias;
            _targetAssemblyHandle = targetAssemblyHandle;
            _targetTypeHandle = targetTypeHandle;
            _targetNamespaceName = targetNamespaceName;
        }

<<<<<<< HEAD
        public static bool TryCreateFromImportDefinition(
            ImportDefinition importDefinition,
            MetadataReader metadataReader,
            out PortableImportRecord record)
        {
            record = null;
=======
        // TODO (https://github.com/dotnet/roslyn/issues/702): Uncomment when ImportDefinition is available in this branch.
        //public static bool TryCreateFromImportDefinition(
        //    ImportDefinition importDefinition,
        //    MetadataReader metadataReader,
        //    out PortableImportRecord record)
        //{
        //    record = null;
>>>>>>> 55aab78c

            var targetAssemblyHandle = importDefinition.TargetAssembly;
            var alias = importDefinition.Alias.GetUtf8String(metadataReader);

            var targetHandle = importDefinition.TargetType;

            Handle targetTypeHandle;
            string targetNamespaceName;
            if (targetHandle.Kind == HandleKind.Blob)
            {
                targetTypeHandle = default(Handle);
                targetNamespaceName = ((BlobHandle)importDefinition.TargetType).GetUtf8String(metadataReader);
            }
            else
            {
                targetTypeHandle = targetHandle;
                targetNamespaceName = null;
            }

            ImportTargetKind targetKind;
            switch (importDefinition.Kind)
            {
                case ImportDefinitionKind.ImportNamespace:
                    if (targetAssemblyHandle.IsNil &&
                        alias == null &&
                        targetNamespaceName != null &&
                        targetTypeHandle.IsNil)
                    {
                        targetKind = ImportTargetKind.Namespace;
                        break;
                    }
                    return false;
                case ImportDefinitionKind.AliasNamespace:
                    if (targetAssemblyHandle.IsNil &&
                        alias != null &&
                        targetNamespaceName != null &&
                        targetTypeHandle.IsNil)
                    {
                        targetKind = ImportTargetKind.Namespace;
                        break;
                    }
                    return false;
                case ImportDefinitionKind.ImportAssemblyNamespace:
                    if (!targetAssemblyHandle.IsNil &&
                        alias == null &&
                        targetNamespaceName != null &&
                        targetTypeHandle.IsNil)
                    {
                        targetKind = ImportTargetKind.Namespace;
                        break;
                    }
                    return false;
                case ImportDefinitionKind.AliasAssemblyNamespace:
                    if (!targetAssemblyHandle.IsNil &&
                        alias != null &&
                        targetNamespaceName != null &&
                        targetTypeHandle.IsNil)
                    {
                        targetKind = ImportTargetKind.Namespace;
                        break;
                    }
                    return false;
                case ImportDefinitionKind.ImportType:
                    if (targetAssemblyHandle.IsNil &&
                        alias == null &&
                        targetNamespaceName == null &&
                        !targetTypeHandle.IsNil)
                    {
                        targetKind = ImportTargetKind.Type;
                        break;
                    }
                    return false;
                case ImportDefinitionKind.AliasType:
                    if (targetAssemblyHandle.IsNil &&
                        alias != null &&
                        targetNamespaceName == null &&
                        !targetTypeHandle.IsNil)
                    {
                        targetKind = ImportTargetKind.Type;
                        break;
                    }
                    return false;
                case ImportDefinitionKind.ImportXmlNamespace:
                    if (targetAssemblyHandle.IsNil &&
                        alias != null && // Always non-null, possibly empty.
                        targetNamespaceName != null &&
                        targetTypeHandle.IsNil)
                    {
                        targetKind = ImportTargetKind.XmlNamespace;
                        break;
                    }
                    return false;
                case ImportDefinitionKind.ImportAssemblyReferenceAlias:
                    if (targetAssemblyHandle.IsNil &&
                        alias != null &&
                        targetNamespaceName == null &&
                        targetTypeHandle.IsNil)
                    {
                        targetKind = ImportTargetKind.Assembly;
                        break;
                    }
                    return false;
                case ImportDefinitionKind.AliasAssemblyReference:
                // Should have created an ExternAliasRecord for this.
                default:
                    throw ExceptionUtilities.UnexpectedValue(importDefinition.Kind);
            }

            record = new PortableImportRecord(
                targetKind,
                alias,
                targetAssemblyHandle,
                targetTypeHandle,
                targetNamespaceName);
            return true;
        }

        public TTypeSymbol GetTargetType<TModuleSymbol, TTypeSymbol, TMethodSymbol, TFieldSymbol, TSymbol>(
            MetadataDecoder<TModuleSymbol, TTypeSymbol, TMethodSymbol, TFieldSymbol, TSymbol> metadataDecoder)
            where TModuleSymbol : class, IModuleSymbol
            where TTypeSymbol : class, TSymbol, ITypeSymbol
            where TMethodSymbol : class, TSymbol, IMethodSymbol
            where TFieldSymbol : class, TSymbol, IFieldSymbol
            where TSymbol : class, ISymbol
        {
            return _targetTypeHandle.IsNil
                ? null
                : metadataDecoder.GetTypeOfToken(_targetTypeHandle);
        }

        public TAssemblySymbol GetTargetAssembly<TModuleSymbol, TAssemblySymbol>(
            TModuleSymbol module,
            PEModule peModule)
            where TModuleSymbol : class, IModuleSymbol
            where TAssemblySymbol : class, IAssemblySymbol
        {
            if (_targetAssemblyHandle.IsNil)
            {
                return null;
            }

            var index = peModule.GetAssemblyReferenceIndexOrThrow(_targetAssemblyHandle);
            var referencedAssembly = module.ReferencedAssemblySymbols[index];
            return (TAssemblySymbol)referencedAssembly;
        }
    }
}<|MERGE_RESOLUTION|>--- conflicted
+++ resolved
@@ -35,22 +35,12 @@
             _targetNamespaceName = targetNamespaceName;
         }
 
-<<<<<<< HEAD
         public static bool TryCreateFromImportDefinition(
             ImportDefinition importDefinition,
             MetadataReader metadataReader,
             out PortableImportRecord record)
         {
             record = null;
-=======
-        // TODO (https://github.com/dotnet/roslyn/issues/702): Uncomment when ImportDefinition is available in this branch.
-        //public static bool TryCreateFromImportDefinition(
-        //    ImportDefinition importDefinition,
-        //    MetadataReader metadataReader,
-        //    out PortableImportRecord record)
-        //{
-        //    record = null;
->>>>>>> 55aab78c
 
             var targetAssemblyHandle = importDefinition.TargetAssembly;
             var alias = importDefinition.Alias.GetUtf8String(metadataReader);
